--- conflicted
+++ resolved
@@ -21,11 +21,7 @@
     history = file.read()
 
 setuptools.setup(name='strax',
-<<<<<<< HEAD
-                 version='1.0.0',
-=======
                  version='1.1.3',
->>>>>>> 769f5c55
                  description='Streaming analysis for xenon TPCs',
                  author='Jelle Aalbers',
                  url='https://github.com/AxFoundation/strax',
