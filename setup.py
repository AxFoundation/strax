--- conflicted
+++ resolved
@@ -25,9 +25,7 @@
       tests_require=requires + ['pytest',
                                 'boltons',
                                 'hypothesis'],
-<<<<<<< HEAD
       long_description=readme + '\n\n' + history,
-=======
       extras_require={
           'docs': ['sphinx',
                    'sphinx_rtd_theme',
@@ -37,7 +35,6 @@
                     'tensorflow']
       },
       long_description=long_description,
->>>>>>> 59bcc681
       long_description_content_type="text/markdown",
       packages=['strax',
                 'strax.processing',
