--- conflicted
+++ resolved
@@ -1,9 +1,5 @@
 [bumpversion]
-<<<<<<< HEAD
-current_version = 1.0.0
-=======
 current_version = 1.1.3
->>>>>>> 769f5c55
 files = setup.py strax/__init__.py docs/source/conf.py
 commit = True
 tag = True