--- conflicted
+++ resolved
@@ -26,18 +26,6 @@
                 "currently does not support parallel processing."
             )
 
-<<<<<<< HEAD
-    def iter(self, iters, executor=None):
-        return super().iter(iters, executor)
-=======
-        if self.multi_output:
-            raise NotImplementedError(
-                f'Plugin "{self.__class__.__name__}" is a DownChunkingPlugin which '
-                "currently does not support multiple outputs. Please only provide "
-                "a single data-type."
-            )
->>>>>>> 0f366875
-
     def _iter_compute(self, chunk_i, **inputs_merged):
         return self.do_compute(chunk_i=chunk_i, **inputs_merged)
 
