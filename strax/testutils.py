"""Utilities to help write strax tests.

Not needed during strax operation, so this file is not imported in __init__.py
"""

from itertools import accumulate
from functools import partial

import numpy as np
from boltons import iterutils
from hypothesis import strategies

from immutabledict import immutabledict
import strax


# Since we use np.cumsum to get disjoint intervals, we don't want stuff
# wrapping around to the integer boundary. Hence max_value is limited.
def sorted_bounds(disjoint=False,
                  max_value=50,
                  max_len=10,
                  min_size=0,
                  max_size=20,
                  remove_duplicates=False):
    if disjoint:
        # Since we accumulate later:
        max_value /= max_len

    s = strategies.lists(strategies.integers(min_value=0,
                                             max_value=max_value),
                         min_size=min_size, max_size=max_size)
    if disjoint:
        s = s.map(accumulate).map(list)

    # Select only cases with even-length lists
    s = s.filter(lambda x: len(x) % 2 == 0)

    # Convert to list of 2-tuples
    if disjoint:
        s = s.map(lambda x: [tuple(q)
                            for q in iterutils.chunked(sorted(x), size=2)])
    else:
        s = s.map(lambda x: [tuple(sorted(q))
                            for q in iterutils.chunked(x, size=2)])
<<<<<<< HEAD
=======

    s = s.map(sorted)

    if not disjoint:
        # Remove cases with not sorted endtime
        s = s.filter(lambda x: all([a[1] < b[1] for a, b in zip(x[:-1], x[1:])]))
        # Remove cases without overlapping window
        s = s.filter(lambda x: all([a[1] > b[0] for a, b in zip(x[:-1], x[1:])]))
>>>>>>> 4f196326

    # Remove cases with zero-length intervals
    s = s.filter(lambda x: all([a[0] != a[1] for a in x]))

    if remove_duplicates:
        # (this will always succeed if disjoint=True)
        s = s.filter(lambda x: x == list(set(x)))

    # Sort intervals and result
    return s


##
# Fake intervals
##


def bounds_to_intervals(bs, dtype=strax.interval_dtype):
    x = np.zeros(len(bs), dtype=dtype)
    x['time'] = [x[0] for x in bs]
    # Remember: exclusive right bound...
    x['length'] = [x[1] - x[0] for x in bs]
    x['dt'] = 1
    return x


sorted_intervals = sorted_bounds().map(bounds_to_intervals)

disjoint_sorted_intervals = sorted_bounds(disjoint=True).\
    map(bounds_to_intervals)

fake_hits = sorted_bounds().map(partial(bounds_to_intervals,
                                        dtype=strax.hit_dtype))

##
# Fake pulses with 0 or 1 as waveform (e.g. to test hitfinder)
##


def bounds_to_records(bs, single=False, single_channel=False):
    """Return strax records corresponding to a list of 2-tuples
    of boundaries.

    By default, for each boundary tuple, create a pulse whose data is 1 inside.
    The pulses are put in different channels, first in 0, second in 1, etc.

    :param single: if True, instead create a single pulse in channel 0
    whose data is 1 inside the given bounds and zero outside.
    TODO: length etc. is not properly set in the single=True mode!
    TODO: this probably needs tests itself...

    :param single_channel: if True, instead create all pulses in channel 0
    You should only feed in disjoint bounds when using this.
    """
    if not len(bs):
        n_samples = 0
    else:
        n_samples = max([a for b in bs for a in b])
        if n_samples % 2:
            # Make sure we sometimes end in zero
            # TODO: not a great way to do it, you miss other cases..
            n_samples += 1
    if not single:
        # Each bound gets its own pulse, in its own channel
        recs = np.zeros(len(bs), dtype=strax.record_dtype(n_samples))
        for i, (l, r) in enumerate(bs):
            # Add waveform roughly in the center
            length = r - l  # Exclusive right bound, no + 1
            pad = (n_samples - (r - l)) // 2
            recs[i]['time'] = l
            recs[i]['length'] = pad + length
            recs[i]['data'][pad:pad+length] = 1
            assert recs[i]['data'].sum() == length
            recs[i]['channel'] = 0 if single_channel else i
        if not single_channel:
            assert len(np.unique(recs['channel'])) == len(bs)
    else:
        # Make a single record with 1 inside the bounds, 0 outside
        recs = np.zeros(1, dtype=strax.record_dtype(n_samples))
        for l, r in bs:
            recs[0]['data'][l:r] = 1
        recs[0]['time'] = 0
        recs[0]['length'] = n_samples

    recs['dt'] = 1
    return recs


single_fake_pulse = sorted_bounds()\
    .map(partial(bounds_to_records, single=True))

several_fake_records = sorted_bounds().map(bounds_to_records)

several_fake_records_one_channel = sorted_bounds(
    disjoint=True).map(
        partial(bounds_to_records, single_channel=True))


##
# Basic test plugins
##
@strax.takes_config(
    strax.Option('crash', type=bool, default=False),
    strax.Option('dummy_tracked_option', type=int, default=42),
    strax.Option('secret_time_offset', type=int, default=0, track=False),
    strax.Option('n_chunks', type=int, default=10, track=False),
    strax.Option('recs_per_chunk', type=int, default=10, track=False),
)
class Records(strax.Plugin):
    provides = 'records'
    parallel = 'process'
    depends_on = tuple()
    dtype = strax.record_dtype()

    rechunk_on_save = False

    def source_finished(self):
        return True

    def is_ready(self, chunk_i):
        return chunk_i < self.config['n_chunks']

    def compute(self, chunk_i):
        if self.config['crash']:
            raise SomeCrash("CRASH!!!!")
        r = np.zeros(self.config['recs_per_chunk'], self.dtype)
        t0 = chunk_i + self.config['secret_time_offset']
        r['time'] = t0
        r['length'] = r['dt'] = 1
        r['channel'] = np.arange(len(r))
        return self.chunk(start=t0, end=t0 + 1, data=r)


class SomeCrash(Exception):
    pass


@strax.takes_config(
    strax.Option('base_area', type=int, default=0),
    strax.Option('give_wrong_dtype', type=bool, default=False),
    strax.Option('bonus_area', default_by_run=[(0, 0), (1, 1)]))
class Peaks(strax.Plugin):
    provides = 'peaks'
    data_kind = 'peaks'
    depends_on = ('records',)
    dtype = strax.peak_dtype()
    parallel = True

    def compute(self, records):
        if self.config['give_wrong_dtype']:
            return np.zeros(5, [('a', np.int64), ('b', np.float64)])
        p = np.zeros(len(records), self.dtype)
        p['time'] = records['time']
        p['length'] = p['dt'] = 1
        p['area'] = self.config['base_area'] + self.config['bonus_area']
        return p


# Another peak-kind plugin, to test time_range selection
# with unaligned chunks
class PeakClassification(strax.Plugin):
    provides = ('peak_classification',
                'lone_hits')
    data_kind = dict(peak_classification='peaks',
                     lone_hits='lone_hits')
    depends_on = ('peaks',)
    rechunk_on_save = True
    save_when = immutabledict({k: strax.SaveWhen.ALWAYS for k in provides})

    def infer_dtype(self):
        peaks_dtype = strax.time_fields + [('type', np.int8, 'Classification of the peak.')]
        lone_hits = strax.time_fields
        return {'peak_classification': peaks_dtype,
                'lone_hits': lone_hits}

    def compute(self, peaks):
        p = np.zeros(len(peaks), self.dtype['peak_classification'])
        p['time'] = peaks['time']
        p['endtime'] = strax.endtime(peaks)

        lh = np.zeros(len(peaks), self.dtype['lone_hits'])
        lh['time'] = peaks['time']
        lh['endtime'] = strax.endtime(peaks)
        return dict(peak_classification=p,
                    lone_hits=lh)

# Used in test_core.py
run_id = '0'

##
# Some test plugins to check
# inheritance of "child"-plugins.
##
DEFAULT_CONFIG_TEST = {'area_parent': 2, 'area_child': 4,
                        'nhits_parent':0, 'nhits_child': 6,
                        'area_per_channel_both': 1,
                        'max_gap_both': 10,
                        'area_per_channel_shape_parent': (4,),
                        'area_per_channel_shape_child': (10,),
                        'channel_map_parent': (0, 4),
                       'channel_map_child': (4, 10)
                       }

# Parent:
@strax.takes_config(
    strax.Option('by_child_overwrite_option',
                 type=int,
                 default=DEFAULT_CONFIG_TEST['area_parent'],
                 help="Option we will overwrite in our child plugin"),
    strax.Option('parent_unique_option', type=int, default=DEFAULT_CONFIG_TEST['max_gap_both'],
                 help='Option which is not touched by the child and '
                      'therefore the same for parent and child'),
    strax.Option('context_option', type=int,
                 help='Tracked context option e.g. n_pmts_tpc.'),
    strax.Option('more_special_context_option', track=False, type=immutabledict,
                 help="Special context option which is not tacked e.g. channel_map"))
class ParentPlugin(strax.Plugin):
    provides = 'peaks_parent'
    depends_on = 'peaks'
    parallel = True
    __version__ = '0.0.5'

    def infer_dtype(self):
        self.dtype = strax.peak_dtype(n_channels=self.config['context_option'])
        return self.dtype

    def compute(self, peaks):
        res = np.zeros(len(peaks), self.dtype)

        # Some properties we wont touch in the child:
        res['time'] = peaks['time']
        res['dt'] = peaks['dt']
        res['length'] = peaks['length']
        res['max_gap'] = self.config['parent_unique_option']

        # Properties we will modify via changed options:
        res['channel'] = peaks['channel'] + self.config['more_special_context_option']['tpc'][1]
        res['area'] = self.config['by_child_overwrite_option']

        # Shape which we will change for child:
        start, end = self.config['more_special_context_option']['tpc']
        res['area_per_channel'][:, start:end] = 1

        return res


# Child:
@strax.takes_config(
    strax.Option('by_child_overwrite_option_child',
                 type=int,
                 default=DEFAULT_CONFIG_TEST['area_child'],
                 child_option=True,
                 parent_option_name='by_child_overwrite_option',
                 help="Option we will overwrite in our child plugin"),
    strax.Option('context_option_child', type=int,
                 default=DEFAULT_CONFIG_TEST['area_per_channel_shape_child'][0],
                 child_option=True,
                 parent_option_name='context_option',
                 help='Tracked context option e.g. n_pmts_tpc.'),
    strax.Option('child_exclusive_option', type=int, default=DEFAULT_CONFIG_TEST['nhits_child'],
                 help='Option which is exclusive for the child.'),
    strax.Option('more_special_context_option_child',
                 type=immutabledict,
                 child_option=True,
                 parent_option_name='more_special_context_option',
                 track=False,
                 default=immutabledict(tpc=DEFAULT_CONFIG_TEST['channel_map_child']),
                 help="Special context option which is not tacked e.g. channel_map")
)
class ChildPlugin(ParentPlugin):
    provides = 'peaks_child'
    depends_on = 'peaks'
    parallel = True
    __version__ = '0.0.1'
    child_plugin = True

    def infer_dtype(self):
        # Loading here another config which will be different for child:
        self.dtype = strax.peak_dtype(n_channels=self.config['context_option_child'])
        return self.dtype

    def compute(self, peaks):
        res = super().compute(peaks)
        res['n_hits'] = self.config['child_exclusive_option']

        return res<|MERGE_RESOLUTION|>--- conflicted
+++ resolved
@@ -42,8 +42,6 @@
     else:
         s = s.map(lambda x: [tuple(sorted(q))
                             for q in iterutils.chunked(x, size=2)])
-<<<<<<< HEAD
-=======
 
     s = s.map(sorted)
 
@@ -52,7 +50,6 @@
         s = s.filter(lambda x: all([a[1] < b[1] for a, b in zip(x[:-1], x[1:])]))
         # Remove cases without overlapping window
         s = s.filter(lambda x: all([a[1] > b[0] for a, b in zip(x[:-1], x[1:])]))
->>>>>>> 4f196326
 
     # Remove cases with zero-length intervals
     s = s.filter(lambda x: all([a[0] != a[1] for a in x]))
