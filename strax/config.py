import builtins
import typing as ty
import numbers
from immutabledict import immutabledict
<<<<<<< HEAD
from numpy import isin
import inspect
from urllib.parse import urlparse, parse_qs
from ast import literal_eval
from functools import lru_cache
=======
import warnings
>>>>>>> d23a605a

import strax

export, __all__ = strax.exporter()

# Placeholder value for omitted values.
# Use instead of None since None might be a proper value/default
OMITTED = '<OMITTED>'
__all__ += 'OMITTED InvalidConfiguration'.split()


@export
class InvalidConfiguration(Exception):
    pass

@export
def takes_config(*options):
    """Decorator for plugin classes, to specify which options it takes.
    :param options: Option instances of options this plugin takes.
    """
    def wrapped(plugin_class):
        result = {}
        for opt in options:
            if not isinstance(opt, Option):
                raise RuntimeError("Specify config options by Option objects")
            opt.taken_by = plugin_class.__name__
            result[opt.name] = opt

        # For some reason the second condition is essential, I don't understand
        # yet why...
        if (hasattr(plugin_class, 'takes_config')
                and len(plugin_class.takes_config)):
            # Already have some options set, e.g. because of subclassing
            # where both child and parent have a takes_config decorator
            for opt in result.values():
                if opt.name in plugin_class.takes_config:
                    raise RuntimeError(
                        f"Attempt to specify option {opt.name} twice")
            plugin_class.takes_config = immutabledict({
                **plugin_class.takes_config, **result})
        else:
            plugin_class.takes_config = immutabledict(result)
        return plugin_class

    return wrapped

def parse_val(val):
    try:
        val = literal_eval(val)
    except:
        pass
    return val


@export
class Option:
    """Configuration option taken by a strax plugin"""
    taken_by: str

    def __init__(self,
                 name: str,
                 type: type = OMITTED,
                 default: ty.Any = OMITTED,
                 default_factory: ty.Callable = OMITTED,
                 default_by_run=OMITTED,
                 child_option: bool = False,
                 parent_option_name: str = None,
                 track: bool = True,
                 infer_dtype = OMITTED,
                 help: str = ''):
        """
        :param name: Option identifier
        :param type: Excepted type of the option's value.
        :param default: Default value the option takes.
        :param default_factory: Function that produces a default value.
        :param default_by_run: Specify that default is run-dependent. Either
         - Callable. Will be called with run_id, must return value for run.
         - List [(start_run_id, value), ..,] for values specified by range of
           runs.
         "default_by_run" can only be usd in contexts where the context option
         "use_per_run_defaults" is set to True
        :param child_option: If true option is marked as a child_option. All
            options which are marked as a child overwrite the corresponding parent
            option. Removes also the corresponding parent option from the lineage.
        :param parent_option_name: Name of the parent option of child option.
            Required to find the key of the parent option so it can be overwritten
            by the value of the child option.
        :param track: If True (default), option value becomes part of plugin
        lineage (just like the plugin version).
        :param help: Human-readable description of the option.
        """
        self.name = name
        self.type = type
        self.default = default
        self.default_by_run = default_by_run
        self.default_factory = default_factory
        self.track = track
        self.help = help

        # Options required for inherited child plugins:
        # Require both to be more explicit and reduce errors by the user
        self.child_option = child_option
        self.parent_option_name = parent_option_name
        if (self.child_option and not self.parent_option_name) \
                or (not self.child_option and self.parent_option_name):
            raise ValueError('You have to specify both, "child_option"=True and '
                             'the name of the parent option which should be '
                             'overwritten by the child. Options which are unique '
                             'to the child should not be marked as a child option.'
                             f'Please update {self.name} accordingly.')

        # if self.default_by_run is not OMITTED:
        #     warnings.warn(f"The {self.name} option uses default_by_run,"
        #                   f" which will soon stop working!",
        #                   DeprecationWarning)
<<<<<<< HEAD
        type = builtins.type
=======

>>>>>>> d23a605a
        if sum([self.default is not OMITTED,
                self.default_factory is not OMITTED,
                self.default_by_run is not OMITTED]) > 1:
            raise RuntimeError(f"Tried to specify more than one default "
                               f"for option {self.name}.")
            
        if infer_dtype and type is OMITTED and default is not OMITTED:
            # ------------
            #FIXME: remove after long enough period to allow fixing problematic options.
            if infer_dtype is OMITTED:
                warnings.warn(f'You are setting a default value for config {name} but not \
                specifying a type. In the future the type will be inferred from \
                the default value which will result in an error if this config \
                is set to a different type.')
                return
            ## -----------
            for ntype in [numbers.Integral, numbers.Number]:
                # first check if its a number otherwise numpy numbers
                # will fail type checking when checked against int and float.
                # numbers.Integral, numbers.Number are safe to use
                # since numpy registers them as super-classes.
                # left as a loop since we may want to add other exceptions as
                # they are discovered.
                if isinstance(default, ntype):
                    self.type = ntype
                    break
            else:
                self.type = builtins.type(default)

    def get_default(self, run_id, run_defaults: dict = None):
        """Return default value for the option"""
        if run_defaults is not None and self.name in run_defaults:
            return run_defaults[self.name]
        if self.default is not OMITTED:
            return self.default
        if self.default_factory is not OMITTED:
            return self.default_factory()

        if self.default_by_run is not OMITTED:
            # TODO: This legacy code for handling default_per_run will soon
            # be removed!
            if run_id is None:
                run_id = 0  # TODO: think if this makes sense

            if isinstance(run_id, str):
                is_superrun = run_id.startswith('_')
                if not is_superrun:
                    run_id = int(run_id.replace('_', ''))
            else:
                is_superrun = False

            if callable(self.default_by_run):
                raise RuntimeError(
                    "Using functions to specify per-run defaults is no longer"
                    "supported: specify a (first_run, option) list, or "
                    "a URL of a file to process in the plugin")

            if is_superrun:
                return '<SUBRUN-DEPENDENT:%s>' % strax.deterministic_hash(
                    self.default_by_run)

            use_value = OMITTED
            for i, (start_run, value) in enumerate(self.default_by_run):
                if start_run > run_id:
                    break
                use_value = value
            if use_value is OMITTED:
                raise ValueError(
                    f"Run id {run_id} is smaller than the "
                    "lowest run id {start_run} for which the default "
                    "of the option {self.name} is known.")
            return use_value

        raise InvalidConfiguration(f"Missing option {self.name} "
                                   f"required by {self.taken_by}")

    def validate(self, config,
                 run_id=None,   # TODO: will soon be removed
                 run_defaults=None, set_defaults=True):
        """Checks if the option is in config and sets defaults if needed.
        """
        if self.name in config:
            value = config[self.name]
            if (self.type is not OMITTED
                    and not isinstance(value, self.type)):
                raise InvalidConfiguration(
                    f"Invalid type for option {self.name}. "
                    f"Excepted a {self.type}, got a {type(value)}")
        elif set_defaults:
            config[self.name] = self.get_default(run_id, run_defaults)


#Backward compatibility
@export
class Config(Option):
    def __init__(self, **kwargs):
        if 'name' not in kwargs:
            kwargs['name'] = ''
        super().__init__(**kwargs)

    def __set_name__(self, owner, name):
        self.name = name
        takes_config = {name: self}
        if (hasattr(owner, 'takes_config')
                and len(owner.takes_config)):
            # Already have some options set, e.g. because of subclassing
            # where both child and parent have a takes_config decorator
            
            if name in owner.takes_config:
                raise RuntimeError(
                    f"Attempt to specify option {name} twice")
            owner.takes_config = immutabledict({
                **owner.takes_config, **takes_config})
        else:
            owner.takes_config = immutabledict(takes_config)

    def __get__(self, obj, objtype=None):
        return self.fetch(obj)

    def __set__(self, obj, value):
        obj.config[self.name] = value

    def fetch(self, plugin):
        ''' This function is called when the attribute is being 
        accessed. Should be overriden by subclasses to customize behavior.
        '''
        if hasattr(plugin, 'config') and self.name in plugin.config:
            return plugin.config[self.name]
        raise AttributeError('Plugin has not been configured.')

@export
class LookupConfig(Config):
    mapping: ty.Mapping
    keys = ty.Iterable

    def __init__(self, mapping: ty.Mapping, keys=('name', 'value'), **kwargs):
        super().__init__(**kwargs)
        self.mapping = mapping
        if not isinstance(keys, ty.Iterable):
            keys = (keys,)
        self.keys = keys
        
    def fetch(self, plugin):
        key = []
        for k in self.keys:
            if k=='name':
                v = self.name
            elif k=='value':
                v = plugin.config[self.name]
            elif isinstance(k, str) and hasattr(plugin, k):
                v = getattr(plugin, k)
            else:
                v = k
            key.append(v)
        if len(key)==1:
            key = key[0]
        else:
            key = tuple(key)
        return self.mapping[key]
@export
class RemoteConfig(Config):
    storages: ty.Iterable
    name_key: str
    value_key: str
    
    def __init__(self, storages, name_key='name', value_key='value', **kwargs):
        super().__init__(**kwargs)
        self.storages = storages
        self.name_key = name_key
        self.value_key = value_key
        
    def fetch(self, plugin, **kwargs):
        kwargs[self.name_key] = self.name
        kwargs[self.value_key] = plugin.config[self.name]
        for store in self.storages:
            v = store.get_value(**kwargs)
            if v is not None:
                break
        else:
            raise KeyError(f'A value for the {self.name} config has not been \
                            found in any of its registered storages.')
        return v
    
@export
class CallableConfig(Config):
    func: ty.Callable

    def __init__(self, func: ty.Callable, args=(), kwargs={}, **extra_kwargs):
        if not isinstance(func, ty.Callable):
            raise TypeError('func parameter must be of type Callable.')
        self.func = func
        self.args = args
        self.kwargs = kwargs
        super().__init__(**extra_kwargs)
    
    def fetch(self, plugin):
        args = []
        for arg in self.args:
            if isinstance(arg, str) and hasattr(plugin, arg):
                args.append(getattr(plugin, arg))
            else:
                args.append(arg)
            
        kwargs = {}
        for k,v in self.kwargs.items():
            if isinstance(v, str) and hasattr(plugin, v):
                kwargs[k] = getattr(plugin, v)
            else:
                kwargs[k] = v
        
        value = super().fetch(plugin)
        value = self.func(value, *args, **kwargs)
        return value
@export
class URLConfig(Config):
    """Dispatch on URL protocol.
    unrecognized protocol returns identity
    inspired by dasks Dispatch and fsspec fs protocols.
    """

    _lookup = {}
    _cache = {}

    def __init__(self, sep='://', attr_prefix='plugin.', cache=False, **kwargs):
        self.final_type = OMITTED
        super().__init__(**kwargs)
        # Ensure backwards compatibility with Option validation
        # type of the config value can be different from the fetched value.
        if self.type is not OMITTED:
            self.final_type = self.type
            self.type = OMITTED # do not enforce type on the URL
        self.sep = sep
        self.attr_prefix = attr_prefix
        if cache:
            self.dispatch = lru_cache()(self.dispatch)

    @classmethod
    def register(cls, protocol, func=None):
        """Register dispatch of `func` on urls
         starting with protocol name `protocol` """

        def wrapper(func):
            if isinstance(protocol, tuple):
                for t in protocol:
                    cls.register(t, func)
            else:
                cls._lookup[protocol] = func
            return func
        return wrapper(func) if func is not None else wrapper

    def dispatch(self, url, *args, **kwargs):
        """
        Call the corresponding method based on protocol in url.
        chained protocols will be called with the result of the
        previous protocol as input
        overrides are passed to any protocol whos signature can accept them.
        """
        if not isinstance(url, str):
            return url
        protocol, _, path =  url.partition(self.sep)

        meth = self._lookup.get(protocol, None)
        if meth is None:
            return url

        if self.sep in path:
            arg = self.dispatch(path, **kwargs)
        else:
            arg = path
        kwargs = self.filter_kwargs(meth, kwargs)
        return meth(arg, *args, **kwargs)
    
    @staticmethod
    def split_url_kwargs(url):
        arg, _, _ = url.partition('?')
        kwargs = {}
        for k,v in parse_qs(urlparse(url).query).items():
            n = len(v)
            if not n:
                kwargs[k] = None
            elif n==1:
                kwargs[k] = parse_val(v[0])
            else:
                kwargs[k] = map(parse_val, v)
        return arg, kwargs
    
    @staticmethod
    def filter_kwargs(func, kwargs):
        params = inspect.signature(func).parameters
        if any([str(p).startswith('**') for p in params.values()]):
            return kwargs
        return {k:v for k,v in kwargs.items() if k in params}

    def fetch(self, plugin):
        url = super().fetch(plugin)
        if not isinstance(url, str):
            return url
        if self.sep not in url:
            return url 
        url, url_kwargs = self.split_url_kwargs(url)
        kwargs = {}
        for k,v in url_kwargs.items():
            if isinstance(v, str) and v.startswith(self.attr_prefix):
                kwargs[k] = getattr(plugin, v[len(self.attr_prefix):], v)
            else:
                kwargs[k] = v
        
        return self.dispatch(url, **kwargs)


@export
def combine_configs(old_config, new_config=None, mode='update'):
    if new_config is None:
        new_config = dict()

    if mode == 'update':
        c = old_config.copy()
        c.update(new_config)
        return c
    if mode == 'setdefault':
        return combine_configs(new_config, old_config, mode='update')
    if mode == 'replace':
        return new_config

    raise RuntimeError("Expected update, setdefault or replace as config "
                       "setting mode")<|MERGE_RESOLUTION|>--- conflicted
+++ resolved
@@ -2,15 +2,12 @@
 import typing as ty
 import numbers
 from immutabledict import immutabledict
-<<<<<<< HEAD
 from numpy import isin
 import inspect
 from urllib.parse import urlparse, parse_qs
 from ast import literal_eval
 from functools import lru_cache
-=======
 import warnings
->>>>>>> d23a605a
 
 import strax
 
@@ -126,11 +123,8 @@
         #     warnings.warn(f"The {self.name} option uses default_by_run,"
         #                   f" which will soon stop working!",
         #                   DeprecationWarning)
-<<<<<<< HEAD
         type = builtins.type
-=======
-
->>>>>>> d23a605a
+
         if sum([self.default is not OMITTED,
                 self.default_factory is not OMITTED,
                 self.default_by_run is not OMITTED]) > 1:
