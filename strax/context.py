--- conflicted
+++ resolved
@@ -664,14 +664,11 @@
             self._fix_dependency(plugin_registry, go_to)
         plugin_registry[end_plugin].fix_dtype()
 
-<<<<<<< HEAD
-    def __get_requested_plugins_from_cache(self,
-                                 run_id: str,
-                                 targets: ty.Tuple[str],
-                                ) -> ty.Dict[str, strax.Plugin]:
-=======
-    def __get_plugins_from_cache(self, run_id: str) -> ty.Dict[str, strax.Plugin]:
->>>>>>> f17619d1
+    def __get_requested_plugins_from_cache(
+        self,
+        run_id: str,
+        targets: ty.Tuple[str],
+    ) -> ty.Dict[str, strax.Plugin]:
         # Doubly underscored since we don't do any key-checks etc here
         """Load requested plugins from the plugin_cache."""
         requested_plugins = {}
@@ -694,16 +691,10 @@
         # To prevent infinite copying, we are only now linking the
         # dependencies of each plugin to another where needed.
         for target, plugin in requested_plugins.items():
-<<<<<<< HEAD
-            plugin.deps = {dependency: requested_plugins[dependency]
-                           for dependency in plugin.depends_on
-                           }
-            
-=======
             plugin.deps = {
                 dependency: requested_plugins[dependency] for dependency in plugin.depends_on
             }
->>>>>>> f17619d1
+
         # Finally, fix the dtype. Since infer_dtype may depend on the
         # entire deps chain, we need to start at the last plugin and go
         # all the way down to the lowest level.
@@ -713,20 +704,10 @@
         requested_plugins = {i: v for i, v in requested_plugins.items() if i in targets}
         return requested_plugins
 
-<<<<<<< HEAD
-    def _get_plugins(self,
-                     targets: ty.Tuple[str],
-                     run_id: str,
-                    ) -> ty.Dict[str, strax.Plugin]:
-        """
-        Return dictionary of plugin instances necessary to compute targets
-        from scratch.
-        For a plugin that produces multiple outputs, we make only a single
-        instance, which is referenced under multiple keys in the output dict.
-        """
-=======
     def _get_plugins(
-        self, targets: ty.Union[ty.Tuple[str], ty.List[str]], run_id: str
+        self,
+        targets: ty.Union[ty.Tuple[str], ty.List[str]],
+        run_id: str,
     ) -> ty.Dict[str, strax.Plugin]:
         """Return dictionary of plugin instances necessary to compute targets from scratch.
 
@@ -734,22 +715,6 @@
         referenced under multiple keys in the output dict.
 
         """
-        if self._plugins_are_cached(targets):
-            cached_plugins = self.__get_plugins_from_cache(run_id)
-            plugins = {}
-            targets = list(targets)
-            while targets:
-                target = targets.pop(0)
-                if target in plugins:
-                    continue
-
-                target_plugin = cached_plugins[target]
-                for provides in target_plugin.provides:
-                    plugins[provides] = target_plugin
-                targets += list(target_plugin.depends_on)
-            return plugins
-
->>>>>>> f17619d1
         # Check all config options are taken by some registered plugin class
         # (helps spot typos)
         all_opts = set().union(
@@ -758,32 +723,31 @@
         for k in self.config:
             if not (k in all_opts or k in self.context_config["free_options"]):
                 self.log.warning(f"Option {k} not taken by any registered plugin")
-                     
+
         plugins = {}
         targets = list(targets)
         counter = 0
         while targets and counter < 100:
             counter += 1
-            targets = list(set(targets)) # Remove duplicates from list.
+            targets = list(set(targets))  # Remove duplicates from list.
             target = targets.pop(0)
             if target in plugins:
                 continue
-        
+
             target_plugin = self.__get_plugin(run_id, target)
             for provides in target_plugin.provides:
-                plugins[provides] = target_plugin    
+                plugins[provides] = target_plugin
             targets += list(target_plugin.depends_on)
         return plugins
 
     def __get_plugin(self, run_id: str, data_type: str):
-        """Get single plugin either from cache or initialize it.
-        """
-        #Check if plugin for data_type is already cached
+        """Get single plugin either from cache or initialize it."""
+        # Check if plugin for data_type is already cached
         if self._plugins_are_cached((data_type,)):
             cached_plugins = self.__get_requested_plugins_from_cache(run_id, (data_type,))
             target_plugin = cached_plugins[data_type]
             return target_plugin
-        
+
         if data_type not in self._plugin_class_registry:
             raise KeyError(f"No plugin class registered that provides {data_type}")
 
@@ -795,22 +759,13 @@
         # but we don't know if we need the plugin yet
         self._set_plugin_config(plugin, run_id, tolerant=True)
 
-        plugin.deps = {d_depends: self.__get_plugin(run_id, d_depends) for d_depends in plugin.depends_on}
-
-<<<<<<< HEAD
+        plugin.deps = {
+            d_depends: self.__get_plugin(run_id, d_depends) for d_depends in plugin.depends_on
+        }
+
         self.__add_lineage_to_plugin(run_id, plugin)
-=======
-                # Getting information about the parent:
-                parent_class = plugin.__class__.__bases__[0]
-                # Get all parent options which are overwritten by a child:
-                parent_options = [
-                    option.parent_option_name
-                    for option in plugin.takes_config.values()
-                    if option.child_option
-                ]
->>>>>>> f17619d1
-
-        if not hasattr(plugin, 'data_kind') and not plugin.multi_output:
+
+        if not hasattr(plugin, "data_kind") and not plugin.multi_output:
             if len(plugin.depends_on):
                 # Assume data kind is the same as the first dependency
                 first_dep = plugin.depends_on[0]
@@ -822,47 +777,19 @@
 
         plugin.fix_dtype()
 
-<<<<<<< HEAD
-        #Add plugin to cache
+        # Add plugin to cache
         self._plugins_to_cache({data_type: plugin for data_type in plugin.provides})
-=======
-                plugin.lineage = {
-                    last_provide: (plugin.__class__.__name__, plugin.version(run_id), configs)
-                }
-            else:
-                plugin.lineage = {
-                    last_provide: (
-                        plugin.__class__.__name__,
-                        plugin.version(run_id),
-                        {
-                            option: setting
-                            for option, setting in plugin.config.items()
-                            if plugin.takes_config[option].track
-                        },
-                    )
-                }
-            for d_depends in plugin.depends_on:
-                plugin.lineage.update(plugin.deps[d_depends].lineage)
-
-            if not hasattr(plugin, "data_kind") and not plugin.multi_output:
-                if len(plugin.depends_on):
-                    # Assume data kind is the same as the first dependency
-                    first_dep = plugin.depends_on[0]
-                    plugin.data_kind = plugin.deps[first_dep].data_kind_for(first_dep)
-                else:
-                    # No dependencies: assume provided data kind and
-                    # data type are synonymous
-                    plugin.data_kind = plugin.provides[0]
->>>>>>> f17619d1
 
         return plugin
 
     def __add_lineage_to_plugin(self, run_id, plugin):
-        """Adds lineage to plugin in place. Also adds parent infromation
-        in case of a child plugin.
+        """Adds lineage to plugin in place.
+
+        Also adds parent infromation in case of a child plugin.
+
         """
         last_provide = [d_provides for d_provides in plugin.provides][-1]
-        
+
         if plugin.child_plugin:
             # Plugin is a child of another plugin, hence we have to
             # drop the parents config from the lineage
@@ -871,8 +798,11 @@
             # Getting information about the parent:
             parent_class = plugin.__class__.__bases__[0]
             # Get all parent options which are overwritten by a child:
-            parent_options = [option.parent_option_name for option in plugin.takes_config.values()
-                              if option.child_option]
+            parent_options = [
+                option.parent_option_name
+                for option in plugin.takes_config.values()
+                if option.child_option
+            ]
 
             for option_name, v in plugin.config.items():
                 # Looping over all settings, option_name is either the option name of the
@@ -888,22 +818,25 @@
             # Also adding name and version of the parent to the lineage:
             configs[parent_class.__name__] = parent_class.__version__
 
-            plugin.lineage = {last_provide: (
-                plugin.__class__.__name__,
-                plugin.version(run_id),
-                configs)}
+            plugin.lineage = {
+                last_provide: (plugin.__class__.__name__, plugin.version(run_id), configs)
+            }
         else:
-            plugin.lineage = {last_provide: (
-                plugin.__class__.__name__,
-                plugin.version(run_id),
-                {option: setting for option, setting
-                 in plugin.config.items()
-                 if plugin.takes_config[option].track})}
-        
+            plugin.lineage = {
+                last_provide: (
+                    plugin.__class__.__name__,
+                    plugin.version(run_id),
+                    {
+                        option: setting
+                        for option, setting in plugin.config.items()
+                        if plugin.takes_config[option].track
+                    },
+                )
+            }
+
         for d_depends in plugin.depends_on:
             plugin.lineage.update(plugin.deps[d_depends].lineage)
-        
-    
+
     def _per_run_default_allowed_check(self, option_name, option):
         """Check if an option of a registered plugin is allowed."""
         per_run_default = option.default_by_run != strax.OMITTED
