import datetime
import logging
import fnmatch
from functools import partial
import random
import string
import typing as ty
import warnings
import time
import numpy as np
import pandas as pd
import strax
<<<<<<< HEAD

=======
import copy
import hashlib
>>>>>>> a43c55aa

export, __all__ = strax.exporter()
__all__ += ['RUN_DEFAULTS_KEY']

RUN_DEFAULTS_KEY = 'strax_defaults'

# use tqdm as loaded in utils (from tqdm.notebook when in a juypyter env)
tqdm = strax.utils.tqdm


@strax.takes_config(
    strax.Option(name='storage_converter', default=False,
                 help='If True, save data that is loaded from one frontend '
                      'through all willing other storage frontends.'),
    strax.Option(name='fuzzy_for', default=tuple(),
                 help='Tuple or string of plugin names for which no checks for version, '
                      'providing plugin, and config will be performed when '
                      'looking for data.'),
    strax.Option(name='fuzzy_for_options', default=tuple(),
                 help='Tuple of config options for which no checks will be '
                      'performed when looking for data.'),
    strax.Option(name='allow_incomplete', default=False,
                 help="Allow loading of incompletely written data, if the "
                      "storage systems support it"),
    strax.Option(name='allow_rechunk', default=True,
                 help="Allow rechunking of data during writing."),
    strax.Option(name='allow_multiprocess', default=False,
                 help="Allow multiprocessing."
                      "If False, will use multithreading only."),
    strax.Option(name='allow_shm', default=False,
                 help="Allow use of /dev/shm for interprocess communication."),
    strax.Option(name='allow_lazy', default=True,
                 help='Allow "lazy" processing. Saves memory, but incompatible '
                      'with multiprocessing and perhaps slightly slower.'),
    strax.Option(name='forbid_creation_of', default=tuple(),
                 help="If any of the following datatypes is requested to be "
                      "created, throw an error instead. Useful to limit "
                      "descending too far into the dependency graph."),
    strax.Option(name='store_run_fields', default=tuple(),
                 help="Tuple of run document fields to store "
                      "during scan_run."),
    strax.Option(name='check_available', default=tuple(),
                 help="Tuple of data types to scan availability for "
                      "during scan_run."),
    strax.Option(name='max_messages', default=4,
                 help="Maximum number of mailbox messages, i.e. size of buffer "
                      "between plugins. Too high = RAM blows up. "
                      "Too low = likely deadlocks."),
    strax.Option(name='timeout', default=24 * 3600,
                 help="Terminate processing if any one mailbox receives "
                      "no result for more than this many seconds"),
    strax.Option(name='saver_timeout', default=900,
                 help="Max time [s] a saver can take to store a result. Set "
                      "high for slow compression algorithms."),
    strax.Option(name='use_per_run_defaults', default=False,
                 help='Scan the run db for per-run defaults. '
                      'This is an experimental strax feature that will '
                      'possibly be removed, see issue #246'),
    strax.Option(name='free_options', default=tuple(),
                 help='Do not warn if any of these options are passed, '
                      'even when no registered plugin takes them.'),
    strax.Option(name='apply_data_function', default=tuple(),
                 help='Apply a function to the data prior to returning the'
                      'data. The function should take three positional arguments: '
                      'func(<data>, <run_id>, <targets>).'),
    strax.Option(name='write_superruns', default=False,
                 help='If True, save superruns as rechunked "new" data.'),
)
@export
class Context:
    """Context for strax analysis.

    A context holds info on HOW to process data, such as which plugins provide
    what data types, where to store which results, and configuration options
    for the plugins.

    You start all strax processing through a context.
    """
    config: dict
    context_config: dict

    runs: ty.Union[pd.DataFrame, type(None)] = None
    _run_defaults_cache: dict = None
    _fixed_plugin_cache: dict = None
    storage: ty.List[strax.StorageFrontend]

    def __init__(self,
                 storage=None,
                 config=None,
                 register=None,
                 register_all=None,
                 **kwargs):
        """Create a strax context.

        :param storage: Storage front-ends to use. Can be:
          - None (default). Will use DataDirectory('./strax_data').
          - a string: path to use for DataDirectory frontend.
          - list/tuple, or single instance, of storage frontends.
        :param config: Dictionary with configuration options that will be
           applied to plugins
        :param register: plugin class or list of plugin classes to register
        :param register_all: module for which all plugin classes defined in it
           will be registered.
        Any additional kwargs are considered Context-specific options; see
        Context.takes_config.
        """
        self.log = logging.getLogger('strax')

        if storage is None:
            storage = ['./strax_data']
        if not isinstance(storage, (list, tuple)):
            storage = [storage]
        self.storage = [strax.DataDirectory(s) if isinstance(s, str) else s
                        for s in storage]

        self._plugin_class_registry = dict()
        self._run_defaults_cache = dict()

        self.set_config(config, mode='replace')
        self.set_context_config(kwargs, mode='replace')

        if register_all is not None:
            self.register_all(register_all)
        if register is not None:
            self.register(register)

    def new_context(self,
                    storage=tuple(),
                    config=None,
                    register=None,
                    register_all=None,
                    replace=False,
                    **kwargs):
        """Return a new context with new setting adding to those in
        this context.
        :param replace: If True, replaces settings rather than adding them.
        See Context.__init__ for documentation on other parameters.
        """
        # TODO: Clone rather than pass on storage front-ends ??
        if not isinstance(storage, (list, tuple)):
            storage = [storage]
        if config is None:
            config = dict()
        if register is None:
            register = []
        if not isinstance(register, (tuple, list)):
            register = [register]

        if not replace:
            storage = self.storage + list(storage)
            config = strax.combine_configs(self.config,
                                           config,
                                           mode='update')
            kwargs = strax.combine_configs(self.context_config,
                                           kwargs,
                                           mode='update')

        new_c = Context(storage=storage, config=config, **kwargs)
        if not replace:
            new_c._plugin_class_registry = self._plugin_class_registry.copy()
        new_c.register_all(register_all)
        new_c.register(register)
        return new_c

    def set_config(self, config=None, mode='update'):
        """Set new configuration options

        :param config: dict of new options
        :param mode: can be either
         - update: Add to or override current options in context
         - setdefault: Add to current options, but do not override
         - replace: Erase config, then set only these options
        """
        if not hasattr(self, 'config'):
            self.config = dict()
        self.config = strax.combine_configs(
            old_config=self.config,
            new_config=config,
            mode=mode)

    def set_context_config(self, context_config=None, mode='update'):
        """Set new context configuration options

        :param context_config: dict of new context configuration options
        :param mode: can be either
         - update: Add to or override current options in context
         - setdefault: Add to current options, but do not override
         - replace: Erase config, then set only these options
        """
        if not hasattr(self, 'context_config'):
            self.context_config = dict()

        new_config = strax.combine_configs(
            old_config=self.context_config,
            new_config=context_config,
            mode=mode)

        for opt in self.takes_config.values():
            opt.validate(new_config)

        for k in new_config:
            if k not in self.takes_config:
                warnings.warn(f"Unknown config option {k}; will do nothing.")

        self.context_config = new_config

        for k in self.context_config:
            if k not in self.takes_config:
                warnings.warn(f"Invalid context option {k}; will do nothing.")

    def register(self, plugin_class):
        """Register plugin_class as provider for data types in provides.
        :param plugin_class: class inheriting from strax.Plugin.
        You can also pass a sequence of plugins to register, but then
        you must omit the provides argument.

        If a plugin class omits the .provides attribute, we will construct
        one from its class name (CamelCase -> snake_case)

        Returns plugin_class (so this can be used as a decorator)
        """
        if isinstance(plugin_class, (tuple, list)):
            # Shortcut for multiple registration
            for x in plugin_class:
                self.register(x)
            return

        if not hasattr(plugin_class, 'provides'):
            # No output name specified: construct one from the class name
            snake_name = strax.camel_to_snake(plugin_class.__name__)
            plugin_class.provides = (snake_name,)

        # Ensure plugin_class.provides is a tuple
        if isinstance(plugin_class.provides, str):
            plugin_class.provides = tuple([plugin_class.provides])

        for p in plugin_class.provides:
            self._plugin_class_registry[p] = plugin_class

        already_seen = []
        for plugin in self._plugin_class_registry.values():

            if plugin in already_seen:
                continue
            already_seen.append(plugin)

            for option, items in plugin.takes_config.items():
                self._per_run_default_allowed_check(option, items)
                try:
                    # Looping over the options of the new plugin and check if
                    # they can be found in the already registered plugins:
                    for new_option, new_items in plugin_class.takes_config.items():
                        if not new_option == option:
                            continue
                        default = items.get_default('0')  # Have to pass will be changed.
                        new_default = new_items.get_default('0')
                        if default == new_default:
                            continue
                        else:
                            mes = (f'Two plugins have a different default value'
                                   f' for the same option. The option'
                                   f' "{new_option}" in "{plugin.__name__}" takes'
                                   f' as a default "{default}"  while in'
                                   f' "{plugin_class.__name__}" the default value'
                                   f' is set to "{new_default}". Please change'
                                   ' one of the defaults.'
                                   )
                            raise ValueError(mes)

                except strax.InvalidConfiguration:
                    # These are option which are inherited from context options.
                    pass

        return plugin_class

    def search_field(self, pattern):
        """Find and print which plugin(s) provides a field that matches
        pattern (fnmatch)."""
        cache = dict()
        for d in self._plugin_class_registry:
            if d not in cache:
                cache.update(self._get_plugins((d,), run_id='0'))
            p = cache[d]

            for field_name in p.dtype_for(d).fields:
                if fnmatch.fnmatch(field_name, pattern):
                    print(f"{field_name} is part of {d} "
                          f"(provided by {p.__class__.__name__})")

    def show_config(self, data_type=None, pattern='*', run_id='9' * 20):
        """Return configuration options that affect data_type.
        :param data_type: Data type name
        :param pattern: Show only options that match (fnmatch) pattern
        :param run_id: Run id to use for run-dependent config options.
        If omitted, will show defaults active for new runs.
        """
        r = []
        if data_type is None:
            # search for context options
            it = [['Context', self]]
        else:
            it = self._get_plugins((data_type,), run_id).items()
        seen = []
        for d, p in it:
            # Track plugins we already saw, so options from
            # multi-output plugins don't come up several times
            if p in seen:
                continue
            seen.append(p)

            for opt in p.takes_config.values():
                if not fnmatch.fnmatch(opt.name, pattern):
                    continue
                try:
                    default = opt.get_default(run_id, self.run_defaults(run_id))
                except strax.InvalidConfiguration:
                    default = strax.OMITTED
                c = self.context_config if data_type is None else self.config
                r.append(dict(
                    option=opt.name,
                    default=default,
                    current=c.get(opt.name, strax.OMITTED),
                    applies_to=(p.provides if d != 'Context' else d),
                    help=opt.help))
        if len(r):
            return pd.DataFrame(r, columns=r[0].keys())
        return pd.DataFrame([])

    def lineage(self, run_id, data_type):
        """Return lineage dictionary for data_type and run_id, based on the
        options in this context.
        """
        return self._get_plugins((data_type,), run_id)[data_type].lineage

    def register_all(self, module):
        """Register all plugins defined in module.

        Can pass a list/tuple of modules to register all in each.
        """
        if isinstance(module, (tuple, list)):
            # Shortcut for multiple registration
            for x in module:
                self.register_all(x)
            return

        for x in dir(module):
            x = getattr(module, x)
            if not isinstance(x, type(type)):
                continue
            if issubclass(x, strax.Plugin):
                self.register(x)

    def data_info(self, data_name: str) -> pd.DataFrame:
        """Return pandas DataFrame describing fields in data_name"""
        p = self._get_plugins((data_name,), run_id='0')[data_name]
        display_headers = ['Field name', 'Data type', 'Comment']
        result = []
        for name, dtype in strax.utils.unpack_dtype(p.dtype_for(data_name)):
            if isinstance(name, tuple):
                title, name = name
            else:
                title = ''
            result.append([name, dtype, title])
        return pd.DataFrame(result, columns=display_headers)

    def get_single_plugin(self, run_id, data_name):
        """Return a single fully initialized plugin that produces
        data_name for run_id. For use in custom processing."""
        plugin = self._get_plugins((data_name,), run_id)[data_name]
        self._set_plugin_config(plugin, run_id, tolerant=False)
        plugin.setup()
        return plugin

    def _set_plugin_config(self, p, run_id, tolerant=True):
        # Explicit type check, since if someone calls this with
        # plugin CLASSES, funny business might ensue
        assert isinstance(p, strax.Plugin)
        config = self.config.copy()
        for opt in p.takes_config.values():
            try:
                opt.validate(config,
                             run_id=run_id,
                             run_defaults=self.run_defaults(run_id))
            except strax.InvalidConfiguration:
                if not tolerant:
                    raise

        p.config = {k: v for k, v in config.items()
                    if k in p.takes_config}

        if p.child_plugin:
            # This plugin is a child of another plugin. This means we have to overwrite
            # the registered option settings in p.config with the options specified by the
            # child. This is required since the super().compute() method in a child plugins
            # will still point to the option names of the parent (e.g. self.config['parent_name']).

            # options to pass. So update parent config according to child:
            for option_name, opt in p.takes_config.items():
                # Now loop again overall options for this plugin (parent + child)
                # and get all child options:
                if opt.child_option:
                    # See if option is tagged as a child option. In that case replace the
                    # config value of the parent with the value of the child
                    option_value = config[option_name]
                    parent_name = opt.parent_option_name

                    mes = (f'Cannot find "{parent_name}" among the options of the parent.'
                           f' Either you specified by accident {option_name} as child option'
                           f' or you specified the wrong parent_option_name. Have you specified '
                           'the correct parent option name?')
                    assert parent_name in p.config, mes
                    p.config[parent_name] = option_value

    def _context_hash(self):
        """
        Dump the current config + plugin class registry to a hash as a
        sanity check for building the _fixed_plugin_cache. If any item
        changes in the config, so does this hash.
        """
        base_hash_on_config = self.config.copy()
        # Also take into account the versions of the plugins registered
        base_hash_on_config.update(
            {data_type: (plugin.__version__, plugin.compressor, plugin.input_timeout)
             for data_type, plugin in self._plugin_class_registry.items()})
        return strax.deterministic_hash(base_hash_on_config)

    def _plugins_are_cached(self, targets: ty.Tuple[str],) -> bool:
        """Check if all the requested targets are in the _fixed_plugin_cache"""
        if self.context_config['use_per_run_defaults'] or self._fixed_plugin_cache is None:
            # There is no point in caching if plugins (lineage) can
            # change per run or the cache is empty.
            return False

        context_hash = self._context_hash()
        if context_hash not in self._fixed_plugin_cache:
            return False
        plugin_cache = self._fixed_plugin_cache[context_hash]
        return all([t in plugin_cache for t in targets])

    def _plugins_to_cache(self, plugins: dict) -> None:
        if self.context_config['use_per_run_defaults']:
            # There is no point in caching if plugins (lineage) can change per run
            return
        context_hash = self._context_hash()
        if self._fixed_plugin_cache is None or context_hash not in self._fixed_plugin_cache:
            # Create a new cache every time the hash is not matching to
            # save memory. If a config changes, building the cache again
            # should be fast, we just need to track which cache to use.
            self._fixed_plugin_cache = {context_hash: dict()}
        for target, plugin in plugins.items():
            self._fixed_plugin_cache[context_hash][target] = plugin

    def _fix_dependency(self, plugin_resistry: dict, end_plugin: str):
        """
        Starting from end-plugin, fix the dtype until there is nothing
        left to fix. Keep in mind that dtypes can be chained.
        """
        for go_to in plugin_resistry[end_plugin].depends_on:
            self._fix_dependency(plugin_resistry, go_to)
        plugin_resistry[end_plugin].fix_dtype()

    def __get_plugins_from_cache(self,
                                 run_id: str) -> ty.Dict[str, strax.Plugin]:
        # Doubly underscored since we don't do any key-checks etc here
        """Load requested plugins from the plugin_cache"""
        requested_plugins = {}
        for target, plugin in self._fixed_plugin_cache[self._context_hash()].items():
            # Lineage is fixed, just replace the run_id
            requested_plugins[target] = plugin.__copy__()
            requested_plugins[target].run_id = run_id

        # At this stage, all the plugins should be in requested_plugins
        # To prevent infinite copying, we are only now linking the
        # dependencies of each plugin to another where needed.
        for target, plugin in requested_plugins.items():
            plugin.deps = {dependency: requested_plugins[dependency]
                           for dependency in plugin.depends_on
                           }
        # Finally, fix the dtype. Since infer_dtype may depend on the
        # entire deps chain, we need to start at the last plugin and go
        # all the way down to the lowest level.
        for final_plugins in self._get_end_targets(requested_plugins):
            self._fix_dependency(requested_plugins, final_plugins)
        return requested_plugins


    def _get_plugins(self,
                     targets: ty.Tuple[str],
                     run_id: str) -> ty.Dict[str, strax.Plugin]:
        """Return dictionary of plugin instances necessary to compute targets
        from scratch.
        For a plugin that produces multiple outputs, we make only a single
        instance, which is referenced under multiple keys in the output dict.
        """
        if self._plugins_are_cached(targets):
            return self.__get_plugins_from_cache(run_id)

        # Check all config options are taken by some registered plugin class
        # (helps spot typos)
        all_opts = set().union(*[
            pc.takes_config.keys()
            for pc in self._plugin_class_registry.values()])
        for k in self.config:
            if not (k in all_opts or k in self.context_config['free_options']):
                warnings.warn(f"Option {k} not taken by any registered plugin", UserWarning, 2)

        # Initialize plugins for the entire computation graph
        # (most likely far further down than we need)
        # to get lineages and dependency info.
        def get_plugin(data_type):
            nonlocal non_local_plugins

            if data_type not in self._plugin_class_registry:
                raise KeyError(f"No plugin class registered that provides {data_type}")

            plugin = self._plugin_class_registry[data_type]()

            d_provides = None  # just to make codefactor happy
            for d_provides in plugin.provides:
                non_local_plugins[d_provides] = plugin

            plugin.run_id = run_id

            # The plugin may not get all the required options here
            # but we don't know if we need the plugin yet
            self._set_plugin_config(plugin, run_id, tolerant=True)

            plugin.deps = {d_depends: get_plugin(d_depends) for d_depends in plugin.depends_on}

            last_provide = d_provides

            if plugin.child_plugin:
                # Plugin is a child of another plugin, hence we have to
                # drop the parents config from the lineage
                configs = {}

                # Getting information about the parent:
                parent_class = plugin.__class__.__bases__[0]
                # Get all parent options which are overwritten by a child:
                parent_options = [option.parent_option_name for option in plugin.takes_config.values()
                                  if option.child_option]

                for option_name, v in plugin.config.items():
                    # Looping over all settings, option_name is either the option name of the
                    # parent or the child.
                    if option_name in parent_options:
                        # In case it is the parent we continue
                        continue

                    if plugin.takes_config[option_name].track:
                        # Add all options which should be tracked:
                        configs[option_name] = v

                # Also adding name and version of the parent to the lineage:
                configs[parent_class.__name__] = parent_class.__version__

                plugin.lineage = {last_provide: (
                    plugin.__class__.__name__,
                    plugin.version(run_id),
                    configs)}
            else:
                plugin.lineage = {last_provide: (
                    plugin.__class__.__name__,
                    plugin.version(run_id),
                    {option: setting for option, setting
                     in plugin.config.items()
                     if plugin.takes_config[option].track})}
            for d_depends in plugin.depends_on:
                plugin.lineage.update(plugin.deps[d_depends].lineage)

            if not hasattr(plugin, 'data_kind') and not plugin.multi_output:
                if len(plugin.depends_on):
                    # Assume data kind is the same as the first dependency
                    first_dep = plugin.depends_on[0]
                    plugin.data_kind = plugin.deps[first_dep].data_kind_for(first_dep)
                else:
                    # No dependencies: assume provided data kind and
                    # data type are synonymous
                    plugin.data_kind = plugin.provides[0]

            plugin.fix_dtype()

            return plugin

        non_local_plugins = {}
        for t in targets:
            p = get_plugin(t)
            non_local_plugins[t] = p

        self._plugins_to_cache(non_local_plugins)
        return non_local_plugins

    def _per_run_default_allowed_check(self, option_name, option):
        """Check if an option of a registered plugin is allowed"""
        per_run_default = option.default_by_run != strax.OMITTED
        not_overwritten = option_name not in self.config
        per_run_is_forbidden = not self.context_config['use_per_run_defaults']
        if per_run_default and not_overwritten and per_run_is_forbidden:
            raise strax.InvalidConfiguration(
                f'{option_name} is specified as a per-run-default which is not '
                f'allowed by the context')

    @staticmethod
    def _get_end_targets(plugins: dict) -> ty.Tuple[str]:
        """
        Get the datatype that is provided by a plugin but not depended
            on by any other plugin
        """
        provides = [prov for p in plugins.values()
                    for prov in strax.to_str_tuple(p.provides)]
        depends_on = [dep for p in plugins.values()
                      for dep in strax.to_str_tuple(p.depends_on)]
        uniques = list(set(provides) ^ set(depends_on))
        return strax.to_str_tuple(uniques)

    @property
    def _find_options(self):

        # The plugin settings in the lineage are stored with the last
        # plugin provides name as a key. This can be quite confusing
        # since e.g. to be fuzzy for the peaklets settings the user has
        # to specify fuzzy_for=('lone_hits'). Here a small work around
        # to change this and not to reprocess the entire data set.
        fuzzy_for_keys = strax.to_str_tuple(self.context_config['fuzzy_for'])
        last_provides = []
        for key in fuzzy_for_keys:
            last_provides.append(self._plugin_class_registry[key].provides[-1])
        last_provides = tuple(last_provides)

        return dict(fuzzy_for=last_provides,
                    fuzzy_for_options=self.context_config['fuzzy_for_options'],
                    allow_incomplete=self.context_config['allow_incomplete'])

    def _get_partial_loader_for(self, key, time_range=None, chunk_number=None):
        """
        Get partial loaders to allow loading data later
        :param key: strax.DataKey
        :param time_range: 2-length arraylike of (start, exclusive end) of row
        numbers to get. Default is None, which means get the entire run.
        :param chunk_number: number of the chunk for data specified by
        strax.DataKey. This chunck is loaded exclusively.
        :return: partial object
        """
        for sb_i, sf in enumerate(self.storage):
            try:
                # Partial is clunky... but allows specifying executor later
                # Since it doesn't run until later, we must do a find now
                # that we can still handle DataNotAvailable
                sf.find(key, **self._find_options)
                return partial(sf.loader,
                               key,
                               time_range=time_range,
                               chunk_number=chunk_number,
                               **self._find_options)
            except strax.DataNotAvailable:
                continue
        return False

    def get_components(self, run_id: str,
                       targets=tuple(), save=tuple(),
                       time_range=None, chunk_number=None,
                       ) -> strax.ProcessorComponents:
        """Return components for setting up a processor
        {get_docs}
        """

        save = strax.to_str_tuple(save)
        targets = strax.to_str_tuple(targets)

        for t in targets:
            if len(t) == 1:
                raise ValueError(f"Plugin names must be more than one letter, not {t}")

        plugins = self._get_plugins(targets, run_id)

        # Get savers/loaders, and meanwhile filter out plugins that do not
        # have to do computation. (their instances will stick around
        # though the .deps attribute of plugins that do)
        loaders = dict()
        savers = dict()
        seen = set()
        to_compute = dict()

        def check_cache(d):
            nonlocal plugins, loaders, savers, seen
            if d in seen:
                return
            seen.add(d)
            p = plugins[d]

            # Can we load this data?
            loading_this_data = False
            key = strax.DataKey(run_id, d, p.lineage)

            ldr = self._get_partial_loader_for(
                key,
                chunk_number=chunk_number,
                time_range=time_range)

            _is_superrun = run_id.startswith('_') and not p.provides[0].startswith('_temp')
            if not ldr and _is_superrun:
                if time_range is not None:
                    raise NotImplementedError("time range loading not yet "
                                              "supported for superruns")

                sub_run_spec = self.run_metadata(
                    run_id, 'sub_run_spec')['sub_run_spec']

                # Make subruns if they do not exist, since we do not 
                # want to store data twice in case we store the superrun
                # we have to deactivate the storage converter mode.
                stc_mode = self.context_config['storage_converter']
                self.context_config['storage_converter'] = False
                self.make(list(sub_run_spec.keys()), d)
                self.context_config['storage_converter'] = stc_mode

                ldrs = []
                for subrun in sub_run_spec:
                    sub_key = strax.DataKey(
                        subrun,
                        d,
                        self._get_plugins((d,), subrun)[d].lineage)

                    if sub_run_spec[subrun] == 'all':
                        _subrun_time_range = None
                    else:
                        _subrun_time_range = sub_run_spec[subrun]
                    ldr = self._get_partial_loader_for(
                        sub_key,
                        time_range=_subrun_time_range,
                        chunk_number=chunk_number)
                    if not ldr:
                        raise RuntimeError(
                            f"Could not load {d} for subrun {subrun} "
                            f"even though we made it??")
                    ldrs.append(ldr)

                def concat_loader(*args, **kwargs):
                    for x in ldrs:
                        yield from x(*args, **kwargs)

                ldr = lambda *args, **kwargs: concat_loader(*args, **kwargs)

            if ldr:
                # Found it! No need to make it or look in other frontends
                loading_this_data = True
                loaders[d] = ldr
                del plugins[d]
            else:
                # Data not found anywhere. We will be computing it.
                self._check_forbidden()
                if (time_range is not None
                        and plugins[d].save_when != strax.SaveWhen.NEVER):
                    # While the data type providing the time information is
                    # available (else we'd have failed earlier), one of the
                    # other requested data types is not.
                    raise strax.DataNotAvailable(
                        f"Time range selection assumes data is already "
                        f"available, but {d} for {run_id} is not.")
                if '*' in self.context_config['forbid_creation_of']:
                    raise strax.DataNotAvailable(
                        f"{d} for {run_id} not found in any storage, and "
                        "your context specifies no new data can be created.")
                if d in self.context_config['forbid_creation_of']:
                    raise strax.DataNotAvailable(
                        f"{d} for {run_id} not found in any storage, and "
                        "your context specifies it cannot be created.")
                to_compute[d] = p
                for dep_d in p.depends_on:
                    check_cache(dep_d)
            
            # Should we save this data? If not, return.
            if (loading_this_data
                    and not self.context_config['storage_converter']
                    and not self.context_config['write_superruns']):
                return
            if (loading_this_data 
                    and not self.context_config['write_superruns'] 
                    and _is_superrun):
                return
            if p.save_when == strax.SaveWhen.NEVER:
                if d in save:
                    raise ValueError(f"Plugin forbids saving of {d}")
                return
            elif p.save_when == strax.SaveWhen.TARGET:
                if d not in targets:
                    return
            elif p.save_when == strax.SaveWhen.EXPLICIT:
                if d not in save:
                    return
            else:
                assert p.save_when == strax.SaveWhen.ALWAYS

            # Warn about conditions that preclude saving, but the user
            # might not expect.
            if time_range is not None:
                # We're not even getting the whole data.
                # Without this check, saving could be attempted if the
                # storage converter mode is enabled.
                self.log.warning(f"Not saving {d} while "
                                 f"selecting a time range in the run")
                return
            if any([len(v) > 0
                    for k, v in self._find_options.items()
                    if 'fuzzy' in k]):
                # In fuzzy matching mode, we cannot (yet) derive the
                # lineage of any data we are creating. To avoid creating
                # false data entries, we currently do not save at all.
                self.log.warning(f"Not saving {d} while fuzzy matching is"
                                 f" turned on.")
                return
            if self.context_config['allow_incomplete']:
                self.log.warning(f"Not saving {d} while loading incomplete"
                                 f" data is allowed.")
                return
            # Save the target and any other outputs of the plugin.
            for d_to_save in set([d] + list(p.provides)):
                if savers.get(d_to_save):
                    # This multi-output plugin was scanned before
                    # let's not create doubled savers
                    assert p.multi_output
                    continue

                key = strax.DataKey(run_id, d_to_save, p.lineage)

                for sf in self.storage:
                    if sf.readonly:
                        continue
                    if loading_this_data:
                        # Usually, we don't save if we're loading
                        if (not self.context_config['storage_converter'] 
                                and (not self.context_config['write_superruns'] and _is_superrun)):
                            continue
                            # ... but in storage converter mode we do,
                            # ... or we want to write a new superrun. This is different from
                            # storage converter mode as we do not want to write the subruns again.
                        try:
                            sf.find(key,
                                    **self._find_options)
                            # Already have this data in this backend
                            continue
                        except strax.DataNotAvailable:
                            # Don't have it, so let's save it!
                            pass
                    # If we get here, we must try to save
                    try:
                        saver = sf.saver(
                            key,
                            metadata=p.metadata(
                                run_id,
                                d_to_save),
                            saver_timeout=self.context_config['saver_timeout'])
                        # Now that we are surely saving, make an entry in savers
                        savers.setdefault(d_to_save, [])
                        savers[d_to_save].append(saver)
                    except strax.DataNotAvailable:
                        # This frontend cannot save. Too bad.
                        pass

        for d in targets:
            check_cache(d)
        plugins = to_compute

        intersec = list(plugins.keys() & loaders.keys())
        if len(intersec):
            raise RuntimeError(f"{intersec} both computed and loaded?!")
        if len(targets) > 1:
            final_plugin = [t for t in targets if t in self._get_end_targets(plugins)][:1]
            self.log.warning(
                f'Multiple targets detected! This is only suitable for mass '
                f'producing dataypes since only {final_plugin} will be '
                f'subscribed in the mailbox system!')
        else:
            final_plugin = targets
        # For the plugins which will run computations,
        # check all required options are available or set defaults.
        # Also run any user-defined setup
        for d in plugins.values():
            self._set_plugin_config(d, run_id, tolerant=False)
            d.setup()
        return strax.ProcessorComponents(
            plugins=plugins,
            loaders=loaders,
            savers=savers,
            targets=strax.to_str_tuple(final_plugin))

    def estimate_run_start_and_end(self, run_id, targets=None):
        """Return run start and end time in ns since epoch.

        This fetches from run metadata, and if this fails, it estimates
            it using data metadata from the targets or the underlying
            data-types (if it is stored).
        """
        try:
            res = []
            for i in ('start', 'end'):
                # Use run metadata, if it is available, to get
                # the run start time (floored to seconds)
                t = self.run_metadata(run_id, i)[i]
                t = t.replace(tzinfo=datetime.timezone.utc)
                t = int(t.timestamp()) * int(1e9)
                res.append(t)
            return res
        except (strax.RunMetadataNotAvailable, KeyError) as e:
            self.log.debug(f'Could not infer start/stop due to type {type(e)} {e}')
            pass
        # Get an approx start from the data itself,
        # then floor it to seconds for consistency
        if targets:
            self.log.debug('Infer start/stop from targets')
            for t in self._get_plugins(strax.to_str_tuple(targets),
                                       run_id,
                                       ).keys():
                if not self.is_stored(run_id, t):
                    continue
                self.log.debug(f'Try inferring start/stop from {t}')
                try:
                    t0 = self.get_meta(run_id, t)['chunks'][0]['start']
                    t0 = (int(t0) // int(1e9)) * int(1e9)

                    t1 = self.get_meta(run_id, t)['chunks'][-1]['end']
                    t1 = (int(t1) // int(1e9)) * int(1e9)
                    return t0, t1
                except strax.DataNotAvailable:
                    pass
        self.log.warning(
            "Could not estimate run start and end time from "
            "run metadata: assuming it is 0 and inf")
        return 0, float('inf')

    def to_absolute_time_range(self, run_id, targets=None, time_range=None,
                               seconds_range=None, time_within=None,
                               full_range=None):
        """Return (start, stop) time in ns since unix epoch corresponding
        to time range.

        :param run_id: run id to get
        :param time_range: (start, stop) time in ns since unix epoch.
        Will be returned without modification
        :param targets: data types. Used only if run metadata is unavailable,
        so run start time has to be estimated from data.
        :param seconds_range: (start, stop) seconds since start of run
        :param time_within: row of strax data (e.g. eent)
        :param full_range: If True returns full time_range of the run.
        """

        selection = ((time_range is None) +
                     (seconds_range is None) +
                     (time_within is None) +
                     (full_range is None))
        if selection < 2:
            raise RuntimeError("Pass no more than one one of"
                               " time_range, seconds_range, time_within"
                               ", or full_range")
        if seconds_range is not None:
            t0, _ = self.estimate_run_start_and_end(run_id, targets)
            time_range = (t0 + int(1e9 * seconds_range[0]),
                          t0 + int(1e9 * seconds_range[1]))
        if time_within is not None:
            time_range = (time_within['time'], strax.endtime(time_within))
        if time_range is not None:
            # Force time range to be integers, since float math on large numbers
            # in not precise
            time_range = tuple([int(x) for x in time_range])

        if full_range:
            time_range = self.estimate_run_start_and_end(run_id, targets)
        return time_range

    def get_iter(self, run_id: str,
                 targets, save=tuple(), max_workers=None,
                 time_range=None,
                 seconds_range=None,
                 time_within=None,
                 time_selection='fully_contained',
                 selection_str=None,
                 keep_columns=None,
                 allow_multiple=False,
                 progress_bar=True,
                 _chunk_number=None,
                 **kwargs) -> ty.Iterator[strax.Chunk]:
        """Compute target for run_id and iterate over results.

        Do NOT interrupt the iterator (i.e. break): it will keep running stuff
        in background threads...
        {get_docs}
        """
        # If any new options given, replace the current context
        # with a temporary one
        if len(kwargs):
            # noinspection PyMethodFirstArgAssignment
            self = self.new_context(**kwargs)

        # Convert alternate time arguments to absolute range
        time_range = self.to_absolute_time_range(
            run_id=run_id, targets=targets,
            time_range=time_range, seconds_range=seconds_range,
            time_within=time_within)

        # Keep a copy of the list of targets for apply_function
        # (otherwise potentially overwritten in temp-plugin)
        targets_list = targets
        
        _is_superrun = run_id.startswith('_')
        
        # If multiple targets of the same kind, create a MergeOnlyPlugin
        # to merge the results automatically.
        if isinstance(targets, (list, tuple)) and len(targets) > 1:
            plugins = self._get_plugins(targets=targets, run_id=run_id)
            if len(set(plugins[d].data_kind_for(d) for d in targets)) == 1:
                temp_name = ('_temp_'
                             + ''.join(
                               random.choices(string.ascii_lowercase, k=10)))
                p = type(temp_name,
                         (strax.MergeOnlyPlugin,),
                         dict(depends_on=tuple(targets)))
                self.register(p)
                targets = (temp_name,)
            elif not allow_multiple:
                raise RuntimeError("Cannot automerge different data kinds!")
            elif (self.context_config['timeout'] > 7200 or (
                    self.context_config['allow_lazy'] and
                    not self.context_config['allow_multiprocess'])):
                # For allow_multiple we don't want allow this when in lazy mode
                # with long timeouts (lazy-mode is disabled if multiprocessing
                # so if that is activated, we can also continue)
                raise RuntimeError(f'Cannot allow_multiple in lazy mode or '
                                   f'with long timeouts.')

        components = self.get_components(run_id,
                                         targets=targets,
                                         save=save,
                                         time_range=time_range,
                                         chunk_number=_chunk_number)

        # Cleanup the temp plugins
        for k in list(self._plugin_class_registry.keys()):
            if k.startswith('_temp'):
                del self._plugin_class_registry[k]

        seen_a_chunk = False
        generator = strax.ThreadedMailboxProcessor(
                components,
                max_workers=max_workers,
                allow_shm=self.context_config['allow_shm'],
                allow_multiprocess=self.context_config['allow_multiprocess'],
                allow_rechunk=self.context_config['allow_rechunk'],
                allow_lazy=self.context_config['allow_lazy'],
                max_messages=self.context_config['max_messages'],
                timeout=self.context_config['timeout'],
                is_superrun=_is_superrun,).iter()

        try:
            _p, t_start, t_end = self._make_progress_bar(run_id,
                                                         targets=targets,
                                                         progress_bar=progress_bar)
            with _p as pbar:
                pbar.last_print_t = time.time()
                pbar.mbs = []
                for n_chunks, result in enumerate(strax.continuity_check(generator), 1):
                    seen_a_chunk = True
                    if not isinstance(result, strax.Chunk):
                        raise ValueError(f"Got type {type(result)} rather than "
                                         f"a strax Chunk from the processor!")
                    # Apply functions known to contexts if any.
                    result.data = self._apply_function(result.data,
                                                       run_id,
                                                       targets_list)

                    result.data = strax.apply_selection(
                        result.data,
                        selection_str=selection_str,
                        keep_columns=keep_columns,
                        time_range=time_range,
                        time_selection=time_selection)
                    self._update_progress_bar(
                        pbar, t_start, t_end, n_chunks, result.end, result.nbytes)
                    yield result
            _p.close()

        except GeneratorExit:
            generator.throw(OutsideException(
                "Terminating due to an exception originating from outside "
                "strax's get_iter (which we cannot retrieve)."))

        except Exception as e:
            generator.throw(e)
            raise

        if not seen_a_chunk:
            if time_range is None:
                raise strax.DataCorrupted("No data returned!")
            raise ValueError(f"Invalid time range: {time_range}, "
                             "returned no chunks!")

    def _make_progress_bar(self, run_id, targets, progress_bar=True):
        """
        Make a progress bar for get_iter
        :param run_id, targets: run_id and targets
        :param progress_bar: Bool whether or not to display the progress bar
        :return: progress bar, t_start (run) and t_end (run)
        """
        try:
            t_start, t_end, = self.estimate_run_start_and_end(run_id, targets)
        except (AttributeError, KeyError, IndexError):
            # During testing some thing remain a secret
            t_start, t_end, = 0, float('inf')
        if t_end == float('inf'):
            progress_bar = False

        # Define nice progressbar format:
        bar_format = ("{desc}: "  # The loading plugin x
                      "|{bar}| "  # Bar that is being filled
                      "{percentage:.2f} % "  # Percentage
                      "[{elapsed}<{remaining}]"  # Time estimate
                      "{postfix}"  # Extra info
                      )
        description = f'Loading {"plugins" if targets[0].startswith("_temp") else targets}'
        pbar = tqdm(total=1,
                    desc=description,
                    bar_format=bar_format,
                    leave=True,
                    disable=not progress_bar)
        return pbar, t_start, t_end

    @staticmethod
    def _update_progress_bar(pbar, t_start, t_end, n_chunks, chunk_end, nbytes):
        """Do some tqdm voodoo to get the progress bar for st.get_iter"""
        if t_end - t_start > 0:
            fraction_done = (chunk_end - t_start) / (t_end - t_start)
            if fraction_done > .99:
                # Patch to 1 to not have a red pbar when very close to 100%
                fraction_done = 1
            pbar.n = np.clip(fraction_done, 0, 1)
        else:
            # Strange, start and endtime are the same, probably we don't
            # have data yet e.g. allow_incomplete == True.
            pbar.n = 0
        # Let's add the postfix which is the info behind the tqdm marker
        seconds_per_chunk = time.time() - pbar.last_print_t
        pbar.mbs.append((nbytes/1e6)/seconds_per_chunk)
        mbs = np.mean(pbar.mbs)
        if mbs < 1:
            rate = f'{mbs*1000:.1f} kB/s'
        else:
            rate = f'{mbs:.1f} MB/s'
        postfix = f'#{n_chunks} ({seconds_per_chunk:.2f} s). {rate}'
        pbar.set_postfix_str(postfix)
        pbar.update(0)

    @staticmethod
    def apply_selection(x,
                        selection_str=None,
                        keep_columns=None,
                        time_range=None,
                        time_selection='fully_contained'):
        """Return x after applying selections

        :param x: Numpy structured array
        :param selection_str: Query string or sequence of strings to apply.
        :param time_range: (start, stop) range to load, in ns since the epoch
        :param time_selection: Kind of time selection to apply:
        - skip: Do not select a time range, even if other arguments say so
        - touching: select things that (partially) overlap with the range
        - fully_contained: (default) select things fully contained in the range

        The right bound is, as always in strax, considered exclusive.
        Thus, data that ends (exclusively) exactly at the right edge of a
        fully_contained selection is returned.
        """
        warnings.warn(
            'context.apply_selection is replaced by strax.apply_selection and '
            'will be removed in a future release',
            DeprecationWarning)
        return strax.apply_selection(x,
                                     selection_str,
                                     keep_columns,
                                     time_range,
                                     time_selection)

    def make(self, run_id: ty.Union[str, tuple, list],
             targets, save=tuple(), max_workers=None,
             _skip_if_built=True,
             **kwargs) -> None:
        """Compute target for run_id. Returns nothing (None).
        {get_docs}
        """
        kwargs.setdefault('progress_bar', False)

        # Multi-run support
        run_ids = strax.to_str_tuple(run_id)
        if len(run_ids) == 0:
            raise ValueError("Cannot build empty list of runs")
        if len(run_ids) > 1:
            return strax.multi_run(
                self.get_array, run_ids, targets=targets,
                throw_away_result=True,
                save=save, max_workers=max_workers, **kwargs)

        if _skip_if_built and self.is_stored(run_id, targets):
            return

        for _ in self.get_iter(run_ids[0], targets,
                               save=save, max_workers=max_workers, **kwargs):
            pass

    def get_array(self, run_id: ty.Union[str, tuple, list],
                  targets, save=tuple(), max_workers=None,
                  **kwargs) -> np.ndarray:
        """Compute target for run_id and return as numpy array
        {get_docs}
        """
        run_ids = strax.to_str_tuple(run_id)

        if kwargs.get('allow_multiple', False):
            raise RuntimeError('Cannot allow_multiple with get_array/get_df')

        if len(run_ids) > 1:
            results = strax.multi_run(
                self.get_array, run_ids, targets=targets,
                save=save, max_workers=max_workers, **kwargs)
        else:
            source = self.get_iter(
                run_ids[0],
                targets,
                save=save,
                max_workers=max_workers,
                **kwargs)
            results = [x.data for x in source]

        results = np.concatenate(results)
        return results

    def accumulate(self,
                   run_id: ty.Union[str, tuple, list],
                   targets,
                   fields=None,
                   function=None,
                   store_first_for_others=True,
                   function_takes_fields=False,
                   **kwargs):
        """Return a dictionary with the sum of the result of get_array.

        :param function: Apply this function to the array before summing the
            results. Will be called as function(array), where array is
            a chunk of the get_array result.
            Should return either:
               * A scalar or 1d array -> accumulated result saved under 'result'
               * A record array or dict -> fields accumulated individually
               * None -> nothing accumulated
            If not provided, the identify function is used.

            NB: Additionally and independently, if there are any functions registered
            under context_config['apply_data_function'] these are applied first directly
            after loading the data.

        :param fields: Fields of the function output to accumulate.
            If not provided, all output fields will be accumulated.

        :param store_first_for_others: if True (default), for fields included
            in the data but not fields, store the first value seen in the data
            (if any value is seen).

        :param function_takes_fields: If True, function will be called as
            function(data, fields) instead of function(data).

        All other options are as for get_iter.

        :returns dictionary: Dictionary with the accumulated result;
            see function and store_first_for_others arguments.
            Four fields are always added:
                start: start time of the first processed chunk
                end: end time of the last processed chunk
                n_chunks: number of chunks in run
                n_rows: number of data entries in run
        """
        if kwargs.get('allow_multiple', False):
            raise RuntimeError('Cannot allow_multiple with accumulate')

        n_chunks = 0
        seen_data = False
        result = {'n_rows': 0}
        if fields is not None:
            fields = strax.to_str_tuple(fields)
        if function is None:
            def function(arr):
                return arr

            function_takes_fields = False

        for chunk in self.get_iter(run_id, targets,
                                   **kwargs):
            data = chunk.data

            if n_chunks == 0:
                result['start'] = chunk.start
                if fields is None:
                    # Sum all fields except time and endtime
                    fields = [x for x in data.dtype.names
                              if x not in ('time', 'endtime')]

            if store_first_for_others and not seen_data and len(data):
                # Store the first value we see for the non-accumulated fields
                for name in data.dtype.names:
                    if name not in fields:
                        result[name] = data[0][name]
                seen_data = True
            result['end'] = chunk.end
            result['n_rows'] += len(data)

            # Run the function
            if function_takes_fields:
                data = function(data, fields)
            else:
                data = function(data)

            # Accumulate the result
            # Don't try to be clever here,
            #   += doesn't work on readonly array fields;
            #   .sum() doesn't work on scalars
            if data is None:
                pass

            elif (isinstance(data, dict)
                  or (isinstance(data, np.ndarray)
                      and data.dtype.fields is not None)):
                # Function returned record array or dict
                for field in fields:
                    result[field] = (
                        result.get(field, 0)
                        + np.sum(data[field], axis=0))
            else:
                # Function returned a scalar or flat array
                result['result'] = (
                        np.sum(data, axis=0)
                        + result.get('result', 0))

            n_chunks += 1

        result['n_chunks'] = n_chunks
        return result

    def get_df(self, run_id: ty.Union[str, tuple, list],
               targets, save=tuple(), max_workers=None,
               **kwargs) -> pd.DataFrame:
        """Compute target for run_id and return as pandas DataFrame
        {get_docs}
        """
        df = self.get_array(
            run_id, targets,
            save=save, max_workers=max_workers, **kwargs)
        try:
            return pd.DataFrame.from_records(df)
        except Exception as e:
            if 'Data must be 1-dimensional' in str(e):
                raise ValueError(
                    f"Cannot load '{targets}' as a dataframe because it has "
                    f"array fields. Please use get_array.")
            raise

    def key_for(self, run_id, target):
        """
        Get the DataKey for a given run and a given target plugin. The
        DataKey is inferred from the plugin lineage. The lineage can
        come either from the _fixed_plugin_cache or computed on the fly.

        :param run_id: run id to get
        :param target: data type to get
        :return: strax.DataKey of the target
        """
        if self._plugins_are_cached((target,)):
            plugins = self._fixed_plugin_cache[self._context_hash()]
        else:
            plugins = self._get_plugins((target,), run_id)

        lineage = plugins[target].lineage
        return strax.DataKey(run_id, target, lineage)

    def get_meta(self, run_id, target) -> dict:
        """Return metadata for target for run_id, or raise DataNotAvailable
        if data is not yet available.

        :param run_id: run id to get
        :param target: data type to get
        """
        key = self.key_for(run_id, target)
        for sf in self.storage:
            try:
                return sf.get_metadata(key, **self._find_options)
            except strax.DataNotAvailable as e:
                self.log.debug(f"Frontend {sf} does not have {key}")
        raise strax.DataNotAvailable(f"Can't load metadata, "
                                     f"data for {key} not available")

    get_metadata = get_meta

    def run_metadata(self, run_id, projection=None) -> dict:
        """Return run-level metadata for run_id, or raise DataNotAvailable
        if this is not available

        :param run_id: run id to get
        :param projection: Selection of fields to get, following MongoDB
        syntax. May not be supported by frontend.
        """
        for sf in self.storage:
            if not sf.provide_run_metadata:
                continue
            try:
                return sf.run_metadata(run_id, projection=projection)
            except (strax.DataNotAvailable, NotImplementedError):
                self.log.debug(f"Frontend {sf} does not have "
                               f"run metadata for {run_id}")
        raise strax.RunMetadataNotAvailable(f"No run-level metadata available "
                                            f"for {run_id}")

    def size_mb(self, run_id, target):
        """Return megabytes of memory required to hold data"""
        md = self.get_meta(run_id, target)
        return sum([x['nbytes'] for x in md['chunks']]) / 1e6

    def run_defaults(self, run_id):
        """Get configuration defaults from the run metadata (if these exist)

        This will only call the rundb once for each run while the context is
        in existence; further calls to this will return a cached value.
        """
        if not self.context_config['use_per_run_defaults']:
            return dict()
        if run_id in self._run_defaults_cache:
            return self._run_defaults_cache[run_id]
        try:
            defs = self.run_metadata(
                run_id,
                projection=RUN_DEFAULTS_KEY).get(RUN_DEFAULTS_KEY, dict())
        except strax.RunMetadataNotAvailable:
            defs = dict()
        self._run_defaults_cache[run_id] = defs
        return defs

    def is_stored(self, run_id, target, **kwargs):
        """Return whether data type target has been saved for run_id
        through any of the registered storage frontends.

        Note that even if False is returned, the data type may still be made
        with a trivial computation.
        """
        if isinstance(target, (tuple, list)):
            return all([self.is_stored(run_id, t, **kwargs)
                        for t in target])

        # If any new options given, replace the current context
        # with a temporary one
        # TODO duplicated code with with get_iter
        if len(kwargs):
            # Comment below disables pycharm from inspecting the line below it
            # noinspection PyMethodFirstArgAssignment
            self = self.new_context(**kwargs)

        for sf in self.storage:
            if self._is_stored_in_sf(run_id, target, sf):
                return True
        # None of the frontends has the data
        return False

    def _check_forbidden(self):
        """Check that the forbid_creation_of config is of tuple type.
        Otherwise, try to make it a tuple"""
        self.context_config['forbid_creation_of'] = strax.to_str_tuple(
            self.context_config['forbid_creation_of'])

    def _apply_function(self,
                        chunk_data: np.ndarray,
                        run_id: ty.Union[str, tuple, list],
                        targets: ty.Union[str, tuple, list],
                        ) -> np.ndarray:
        """
        Apply functions stored in the context config to any data that is returned via
            get_array, get_df or accumulate. Functions stored in
            context_config['apply_data_function'] should take exactly two positional
            arguments: data and targets.
        :param data: Any type of data
        :param run_id: run_id of the data.
        :param targets: list/tuple of strings of data type names to get
        :return: the data after applying the function(s)
        """
        apply_functions = self.context_config['apply_data_function']
        if hasattr(apply_functions, '__call__'):
            # Apparently someone did not read the docstring and inserted
            # a single function instead of a list.
            apply_functions = [apply_functions]
        if not isinstance(apply_functions, (tuple, list)):
            raise ValueError(f"apply_data_function in context config should be tuple of "
                             f"functions. Instead got {apply_functions}")
        for function in apply_functions:
            if not hasattr(function, '__call__'):
                raise TypeError(f'apply_data_function in the context_config got '
                                f'{function} but expected callable function with two '
                                f'positional arguments: f(data, targets).')
            # Make sure that the function takes two arguments (data and targets)
            chunk_data = function(chunk_data, run_id, targets)
        return chunk_data

    def copy_to_frontend(self,
                         run_id: str,
                         target: str,
                         target_frontend_id: ty.Optional[int] = None,
                         target_compressor: ty.Optional[str] = None,
                         rechunk: bool = False):
        """
        Copy data from one frontend to another
        :param run_id: run_id
        :param target: target datakind
        :param target_frontend_id: index of the frontend that the data should go to
            in context.storage. If no index is specified, try all.
        :param target_compressor: if specified, recompress with this compressor.
        :param rechunk: allow re-chunking for saving
        """
        if not self.is_stored(run_id, target):
            raise strax.DataNotAvailable(f'Cannot copy {run_id} {target} since it '
                                         f'does not exist')
        if len(strax.to_str_tuple(target)) > 1:
            raise ValueError(
                'copy_to_frontend only works for a single target at the time')
        if target_frontend_id is None:
            target_sf = self.storage
        elif len(self.storage) > target_frontend_id:
            # only write to selected other frontend
            target_sf = [self.storage[target_frontend_id]]
        else:
            raise ValueError(f'Cannot select {target_frontend_id}-th frontend as '
                             f'we only have {len(self.storage)} frontends!')

        # Figure out which of the frontends has the data. Raise error when none
        source_sf = self._get_source_sf(run_id, target, should_exist=True)

        # Keep frontends that:
        #  1. don't already have the data; and
        #  2. take the data; and
        #  3. are not readonly
        target_sf = [t_sf for t_sf in target_sf if
                     (not self._is_stored_in_sf(run_id, target, t_sf) and
                      t_sf._we_take(target) and
                      t_sf.readonly is False)]
        self.log.info(f'Copy data from {source_sf} to {target_sf}')
        if not len(target_sf):
            raise ValueError('No frontend to copy to! Perhaps you already stored '
                             'it or none of the frontends is willing to take it?')

        # Get the info from the source backend (s_be) that we need to fill
        # the target backend (t_be) with
        data_key = self.key_for(run_id, target)
        # This should never fail, we just tried
        s_be_str, s_be_key = source_sf.find(data_key)
        s_be = source_sf._get_backend(s_be_str)
        md = s_be.get_metadata(s_be_key)

        if target_compressor is not None:
            self.log.info(f'Changing compressor from {md["compressor"]} '
                           f'to {target_compressor}.')
            md.update({'compressor': target_compressor})

        for t_sf in target_sf:
            try:
                # Need to load a new loader each time since it's a generator
                # and will be exhausted otherwise.
                loader = s_be.loader(s_be_key)
                # Fill the target buffer
                t_be_str, t_be_key = t_sf.find(data_key, write=True)
                target_be = t_sf._get_backend(t_be_str)
                saver = target_be._saver(t_be_key, md)
                saver.save_from(loader, rechunk=rechunk)
            except NotImplementedError:
                # Target is not susceptible
                continue
            except strax.DataExistsError:
                raise strax.DataExistsError(
                    f'Trying to write {data_key} to {t_sf} which already exists, '
                    'do you have two storage frontends writing to the same place?')

    def _is_stored_in_sf(self, run_id, target,
                         storage_frontend: strax.StorageFrontend) -> bool:
        """
        :param run_id, target: run_id, target
        :param storage_frontend: strax.StorageFrontend to check if it has the
        requested datakey for the run_id and target.
        :return: if the frontend has the key or not.
        """
        key = self.key_for(run_id, target)
        try:
            storage_frontend.find(key, **self._find_options)
            return True
        except strax.DataNotAvailable:
            return False

    def _get_source_sf(self, run_id, target, should_exist=False):
        """
        Get the source storage frontend for a given run_id and target
        :param run_id, target: run_id, target
        :param should_exist: Raise a ValueError if we cannot find one
        (e.g. we already checked the data is stored)
        :return: strax.StorageFrontend or None (when raise_error is
        False)
        """
        for sf in self.storage:
            if self._is_stored_in_sf(run_id, target, sf):
                return sf
        if should_exist:
            raise ValueError('This cannot happen, we just checked that this '
                             'run should be stored?!?')

    def provided_dtypes(self, runid='0'):
        """
        Summarize useful dtype information provided by this context
        :return: dictionary of provided dtypes with their corresponding lineage hash, save_when, version
        """
        hashes = set([(d, self.key_for(runid, d).lineage_hash, p.save_when, p.__version__)
                  for p in self._plugin_class_registry.values()
                  for d in p.provides])

        return {dtype: dict(hash=h, save_when=save_when.name, version=version)
                for dtype, h, save_when, version in hashes}

    @classmethod
    def add_method(cls, f):
        """Add f as a new Context method"""
        setattr(cls, f.__name__, f)


select_docs = """
:param selection_str: Query string or sequence of strings to apply.
:param keep_columns: Array field/dataframe column names to keep. 
    Useful to reduce amount of data in memory.
:param time_range: (start, stop) range to load, in ns since the epoch
:param seconds_range: (start, stop) range of seconds since
the start of the run to load.
:param time_within: row of strax data (e.g. event) to use as time range
:param time_selection: Kind of time selectoin to apply:
- fully_contained: (default) select things fully contained in the range
- touching: select things that (partially) overlap with the range
- skip: Do not select a time range, even if other arguments say so
:param _chunk_number: For internal use: return data from one chunk.
:param progress_bar: Display a progress bar if metedata exists.
:param multi_run_progress_bar: Display a progress bar for loading multiple runs
"""

get_docs = """
:param run_id: run id to get
:param targets: list/tuple of strings of data type names to get
:param save: extra data types you would like to save
    to cache, if they occur in intermediate computations.
    Many plugins save automatically anyway.
:param max_workers: Number of worker threads/processes to spawn.
    In practice more CPUs may be used due to strax's multithreading.
:param allow_multiple: Allow multiple targets to be computed
    simultaneously without merging the results of the target. This can
    be used when mass producing plugins that are not of the same
    datakind. Don't try to use this in get_array or get_df because the
    data is not returned.
""" + select_docs

for attr in dir(Context):
    attr_val = getattr(Context, attr)
    if hasattr(attr_val, '__doc__'):
        doc = attr_val.__doc__
        if doc is not None and '{get_docs}' in doc:
            attr_val.__doc__ = doc.format(get_docs=get_docs)


@export
class OutsideException(Exception):
    pass<|MERGE_RESOLUTION|>--- conflicted
+++ resolved
@@ -10,12 +10,7 @@
 import numpy as np
 import pandas as pd
 import strax
-<<<<<<< HEAD
-
-=======
-import copy
-import hashlib
->>>>>>> a43c55aa
+
 
 export, __all__ = strax.exporter()
 __all__ += ['RUN_DEFAULTS_KEY']
