import collections
import datetime
import logging
import fnmatch
from functools import partial
import random
import string
import typing as ty
import warnings

import contextlib
import sys
if any('jupyter' in arg for arg in sys.argv):
    # In some cases we are not using any notebooks,
    # Taken from 44952863 on stack overflow thanks!
    from tqdm import tqdm_notebook as tqdm
else:
    from tqdm import tqdm

import numexpr
import numpy as np
import pandas as pd

import strax
export, __all__ = strax.exporter()
__all__ += ['RUN_DEFAULTS_KEY']

RUN_DEFAULTS_KEY = 'strax_defaults'


@strax.takes_config(
    strax.Option(name='storage_converter', default=False,
                 help='If True, save data that is loaded from one frontend '
                      'through all willing other storage frontends.'),
    strax.Option(name='fuzzy_for', default=tuple(),
                 help='Tuple of plugin names for which no checks for version, '
                      'providing plugin, and config will be performed when '
                      'looking for data.'),
    strax.Option(name='fuzzy_for_options', default=tuple(),
                 help='Tuple of config options for which no checks will be '
                      'performed when looking for data.'),
    strax.Option(name='allow_incomplete', default=False,
                 help="Allow loading of incompletely written data, if the "
                      "storage systems support it"),
    strax.Option(name='allow_rechunk', default=True,
                 help="Allow rechunking of data during writing."),
    strax.Option(name='allow_multiprocess', default=False,
                 help="Allow multiprocessing."
                      "If False, will use multithreading only."),
    strax.Option(name='allow_shm', default=False,
                 help="Allow use of /dev/shm for interprocess communication."),
    strax.Option(name='allow_lazy', default=True,
                 help='Allow "lazy" processing. Saves memory, but incompatible '
                      'with multiprocessing and perhaps slightly slower.'),
    strax.Option(name='forbid_creation_of', default=tuple(),
                 help="If any of the following datatypes is requested to be "
                      "created, throw an error instead. Useful to limit "
                      "descending too far into the dependency graph."),
    strax.Option(name='store_run_fields', default=tuple(),
                 help="Tuple of run document fields to store "
                      "during scan_run."),
    strax.Option(name='check_available', default=tuple(),
                 help="Tuple of data types to scan availability for "
                      "during scan_run."),
    strax.Option(name='max_messages', default=4,
                 help="Maximum number of mailbox messages, i.e. size of buffer "
                      "between plugins. Too high = RAM blows up. "
                      "Too low = likely deadlocks."),
    strax.Option(name='timeout', default=24 * 3600,
                 help="Terminate processing if any one mailbox receives "
                      "no result for more than this many seconds"),
    strax.Option(name='use_per_run_defaults', default=False,
                 help='Scan the run db for per-run defaults. '
                      'This is an experimental strax feature that will '
                      'possibly be removed, see issue #246'),
    strax.Option(name='free_options', default=tuple(),
                 help='Do not warn if any of these options are passed, '
                      'even when no registered plugin takes them.')
)
@export
class Context:
    """Context for strax analysis.

    A context holds info on HOW to process data, such as which plugins provide
    what data types, where to store which results, and configuration options
    for the plugins.

    You start all strax processing through a context.
    """
    config: dict
    context_config: dict

    runs: ty.Union[pd.DataFrame, type(None)] = None
    _run_defaults_cache: dict = None

    storage: ty.List[strax.StorageFrontend]

    def __init__(self,
                 storage=None,
                 config=None,
                 register=None,
                 register_all=None,
                 **kwargs):
        """Create a strax context.

        :param storage: Storage front-ends to use. Can be:
          - None (default). Will use DataDirectory('./strax_data').
          - a string: path to use for DataDirectory frontend.
          - list/tuple, or single instance, of storage frontends.
        :param config: Dictionary with configuration options that will be
           applied to plugins
        :param register: plugin class or list of plugin classes to register
        :param register_all: module for which all plugin classes defined in it
           will be registered.
        Any additional kwargs are considered Context-specific options; see
        Context.takes_config.
        """
        self.log = logging.getLogger('strax')

        if storage is None:
            storage = ['./strax_data']
        if not isinstance(storage, (list, tuple)):
            storage = [storage]
        self.storage = [strax.DataDirectory(s) if isinstance(s, str) else s
                        for s in storage]

        self._plugin_class_registry = dict()
        self._run_defaults_cache = dict()

        self.set_config(config, mode='replace')
        self.set_context_config(kwargs, mode='replace')

        if register_all is not None:
            self.register_all(register_all)
        if register is not None:
            self.register(register)

    def new_context(self,
                    storage=tuple(),
                    config=None,
                    register=None,
                    register_all=None,
                    replace=False,
                    **kwargs):
        """Return a new context with new setting adding to those in
        this context.
        :param replace: If True, replaces settings rather than adding them.
        See Context.__init__ for documentation on other parameters.
        """
        # TODO: Clone rather than pass on storage front-ends ??
        if not isinstance(storage, (list, tuple)):
            storage = [storage]
        if config is None:
            config = dict()
        if register is None:
            register = []
        if not isinstance(register, (tuple, list)):
            register = [register]

        if not replace:
            storage = self.storage + list(storage)
            config = strax.combine_configs(self.config,
                                           config,
                                           mode='update')
            kwargs = strax.combine_configs(self.context_config,
                                           kwargs,
                                           mode='update')

        new_c = Context(storage=storage, config=config, **kwargs)
        if not replace:
            new_c._plugin_class_registry = self._plugin_class_registry.copy()
        new_c.register_all(register_all)
        new_c.register(register)
        return new_c

    def set_config(self, config=None, mode='update'):
        """Set new configuration options

        :param config: dict of new options
        :param mode: can be either
         - update: Add to or override current options in context
         - setdefault: Add to current options, but do not override
         - replace: Erase config, then set only these options
        """
        if not hasattr(self, 'config'):
            self.config = dict()
        self.config = strax.combine_configs(
            old_config=self.config,
            new_config=config,
            mode=mode)

    def set_context_config(self, context_config=None, mode='update'):
        """Set new context configuration options

        :param context_config: dict of new context configuration options
        :param mode: can be either
         - update: Add to or override current options in context
         - setdefault: Add to current options, but do not override
         - replace: Erase config, then set only these options
        """
        if not hasattr(self, 'context_config'):
            self.context_config = dict()

        new_config = strax.combine_configs(
            old_config=self.context_config,
            new_config=context_config,
            mode=mode)

        for opt in self.takes_config.values():
            opt.validate(new_config)

        for k in new_config:
            if k not in self.takes_config:
                warnings.warn(f"Unknown config option {k}; will do nothing.")

        self.context_config = new_config

        for k in self.context_config:
            if k not in self.takes_config:
                warnings.warn(f"Invalid context option {k}; will do nothing.")

    def register(self, plugin_class):
        """Register plugin_class as provider for data types in provides.
        :param plugin_class: class inheriting from strax.Plugin.
        You can also pass a sequence of plugins to register, but then
        you must omit the provides argument.

        If a plugin class omits the .provides attribute, we will construct
        one from its class name (CamelCase -> snake_case)

        Returns plugin_class (so this can be used as a decorator)
        """
        if isinstance(plugin_class, (tuple, list)):
            # Shortcut for multiple registration
            for x in plugin_class:
                self.register(x)
            return

        if not hasattr(plugin_class, 'provides'):
            # No output name specified: construct one from the class name
            snake_name = strax.camel_to_snake(plugin_class.__name__)
            plugin_class.provides = (snake_name,)

        # Ensure plugin_class.provides is a tuple
        if isinstance(plugin_class.provides, str):
            plugin_class.provides = tuple([plugin_class.provides])

        for p in plugin_class.provides:
            self._plugin_class_registry[p] = plugin_class

        already_seen = []
        for plugin in self._plugin_class_registry.values():

            if plugin in already_seen:
                continue
            already_seen.append(plugin)

            for option, items in plugin.takes_config.items():
                try:
                    # Looping over the options of the new plugin and check if
                    # they can be found in the already registered plugins:
                    for new_option, new_items in plugin_class.takes_config.items():
                        if not new_option == option:
                            continue
                        default = items.get_default('0')  # Have to pass will be changed.
                        new_default = new_items.get_default('0')
                        if default == new_default:
                            continue
                        else:
                            mes = (f'Two plugins have a different default value'
                                   f' for the same option. The option'
                                   f' "{new_option}" in "{plugin.__name__}" takes'
                                   f' as a default "{default}"  while in'
                                   f' "{plugin_class.__name__}" the default value'
                                   f' is set to "{new_default}". Please change'
                                   ' one of the defaults.'
                                   )
                            raise ValueError(mes)

                except strax.InvalidConfiguration:
                    # These are option which are inherited from context options.
                    pass

        return plugin_class

    def search_field(self, pattern):
        """Find and print which plugin(s) provides a field that matches
        pattern (fnmatch)."""
        cache = dict()
        for d in self._plugin_class_registry:
            if d not in cache:
                cache.update(self._get_plugins((d,), run_id='0'))
            p = cache[d]

            for field_name in p.dtype_for(d).fields:
                if fnmatch.fnmatch(field_name, pattern):
                    print(f"{field_name} is part of {d} "
                          f"(provided by {p.__class__.__name__})")

    def show_config(self, data_type=None, pattern='*', run_id='9' * 20):
        """Return configuration options that affect data_type.
        :param data_type: Data type name
        :param pattern: Show only options that match (fnmatch) pattern
        :param run_id: Run id to use for run-dependent config options.
        If omitted, will show defaults active for new runs.
        """
        r = []
        if data_type is None:
            # search for context options
            it = [['Context', self]]
        else:
            it = self._get_plugins((data_type,), run_id).items()
        seen = []
        for d, p in it:
            # Track plugins we already saw, so options from
            # multi-output plugins don't come up several times
            if p in seen:
                continue
            seen.append(p)

            for opt in p.takes_config.values():
                if not fnmatch.fnmatch(opt.name, pattern):
                    continue
                try:
                    default = opt.get_default(run_id, self.run_defaults(run_id))
                except strax.InvalidConfiguration:
                    default = strax.OMITTED
                c = self.context_config if data_type is None else self.config
                r.append(dict(
                    option=opt.name,
                    default=default,
                    current=c.get(opt.name, strax.OMITTED),
                    applies_to=(p.provides if d != 'Context' else d),
                    help=opt.help))
        if len(r):
            return pd.DataFrame(r, columns=r[0].keys())
        return pd.DataFrame([])

    def lineage(self, run_id, data_type):
        """Return lineage dictionary for data_type and run_id, based on the
        options in this context.
        """
        return self._get_plugins((data_type,), run_id)[data_type].lineage

    def register_all(self, module):
        """Register all plugins defined in module.

        Can pass a list/tuple of modules to register all in each.
        """
        if isinstance(module, (tuple, list)):
            # Shortcut for multiple registration
            for x in module:
                self.register_all(x)
            return

        for x in dir(module):
            x = getattr(module, x)
            if type(x) != type(type):
                continue
            if issubclass(x, strax.Plugin):
                self.register(x)

    def data_info(self, data_name: str) -> pd.DataFrame:
        """Return pandas DataFrame describing fields in data_name"""
        p = self._get_plugins((data_name,), run_id='0')[data_name]
        display_headers = ['Field name', 'Data type', 'Comment']
        result = []
        for name, dtype in strax.utils.unpack_dtype(p.dtype_for(data_name)):
            if isinstance(name, tuple):
                title, name = name
            else:
                title = ''
            result.append([name, dtype, title])
        return pd.DataFrame(result, columns=display_headers)

    def get_single_plugin(self, run_id, data_name):
        """Return a single fully initialized plugin that produces
        data_name for run_id. For use in custom processing."""
        plugin = self._get_plugins((data_name,), run_id)[data_name]
        self._set_plugin_config(plugin, run_id, tolerant=False)
        plugin.setup()
        return plugin

    def _set_plugin_config(self, p, run_id, tolerant=True):
        # Explicit type check, since if someone calls this with
        # plugin CLASSES, funny business might ensue
        assert isinstance(p, strax.Plugin)
        config = self.config.copy()
        for opt in p.takes_config.values():
            try:
                opt.validate(config,
                             run_id=run_id,
                             run_defaults=self.run_defaults(run_id))
            except strax.InvalidConfiguration:
                if not tolerant:
                    raise

        p.config = {k: v for k, v in config.items()
                    if k in p.takes_config}

        if p.child_ends_with:
            # This plugin is a child of another plugin and has some different
            # Checking if the parent plugin is registered, this does not have to be the case
            # but enables some useful checks.
            parent_class = self._plugin_class_registry[p.provides[-1]].__bases__[0]
            is_parent_reg = parent_class in self._plugin_class_registry.values()
            # options to pass. So update parent config according to child:
            for k, opt in p.takes_config.items():
                if k.endswith(p.child_ends_with):
                    if opt.child_option:
                        v = config[k]
                        kparent = k[:-len(p.child_ends_with)]
<<<<<<< HEAD
                        if is_parent_reg:
                            mes = f'Option {kparent} is not taken by parent plugin.'
                            assert kparent in parent_class.takes_config.keys(), mes
                        p.config[kparent] = v
                    else:
                        warnings.warn(f'You specified plugin {p.__class__.__name__} as a child plugin.'
                                      f' Found the option {k} with the ending {p.child_ends_with}'
                                      ' which was not specified as a child option.' 
                                      ' Was this intended?')
=======

                        if is_parent_reg:
                            mes = f'Option {kparent} is not taken by parent plugin.'
                            assert kparent in parent_class.takes_config.keys(), mes

                        p.config[kparent] = v
                    else:
                        raise ValueError(f'You specified plugin {p.__class__.__name__} as a child plugin.'
                                         f' Found the option {k} with the ending {p.child_ends_with}'
                                         ' which was not specified as a child option.'
                                         ' Was this intended? If yes, please change the ending')
>>>>>>> f406e8ca

    def _get_plugins(self,
                     targets: ty.Tuple[str],
                     run_id: str) -> ty.Dict[str, strax.Plugin]:
        """Return dictionary of plugin instances necessary to compute targets
        from scratch.
        For a plugin that produces multiple outputs, we make only a single
        instance, which is referenced under multiple keys in the output dict.
        """
        # Check all config options are taken by some registered plugin class
        # (helps spot typos)
        all_opts = set().union(*[
            pc.takes_config.keys()
            for pc in self._plugin_class_registry.values()])
        for k in self.config:
            if not (k in all_opts or k in self.context_config['free_options']):
                warnings.warn(f"Option {k} not taken by any registered plugin")

        # Initialize plugins for the entire computation graph
        # (most likely far further down than we need)
        # to get lineages and dependency info.
        def get_plugin(data_kind):
            nonlocal plugins

            if data_kind not in self._plugin_class_registry:
                raise KeyError(f"No plugin class registered that provides {data_kind}")

            p = self._plugin_class_registry[data_kind]()

            d_provides = None  # just to make codefactor happy
            for d_provides in p.provides:
                plugins[d_provides] = p

            p.run_id = run_id

            # The plugin may not get all the required options here
            # but we don't know if we need the plugin yet
            self._set_plugin_config(p, run_id, tolerant=True)

            p.deps = {d_depends: get_plugin(d_depends) for d_depends in p.depends_on}

            last_provide = d_provides

            if p.child_ends_with:
                # Plugin is a child of another plugin, hence we have to
                # drop the parents config from the lineage
                configs = {}
                for q, v in p.config.items():
                    if q + p.child_ends_with in p.takes_config:
                        continue
                    elif p.takes_config[q].track:
                        configs[q] = v
                # Adding parent information to the lineage:
                parent_class = p.__class__.__bases__[0]
                configs[parent_class.__name__] = parent_class.__version__
                        
                p.lineage = {last_provide: (p.__class__.__name__,
                                 p.version(run_id),
                                 configs)}
            else:
                p.lineage = {last_provide: (p.__class__.__name__,
                                 p.version(run_id),
                                 {q: v for q, v in p.config.items()
                                  if p.takes_config[q].track})}
            for d_depends in p.depends_on:
                p.lineage.update(p.deps[d_depends].lineage)

            if not hasattr(p, 'data_kind') and not p.multi_output:
                if len(p.depends_on):
                    # Assume data kind is the same as the first dependency
                    first_dep = p.depends_on[0]
                    p.data_kind = p.deps[first_dep].data_kind_for(first_dep)
                else:
                    # No dependencies: assume provided data kind and
                    # data type are synonymous
                    p.data_kind = p.provides[0]

            p.fix_dtype()

            return p

        plugins = {}
        for t in targets: 
            p = get_plugin(t)
            plugins[t] = p

        return plugins

    @property
    def _find_options(self):
        return dict(fuzzy_for=self.context_config['fuzzy_for'],
                    fuzzy_for_options=self.context_config['fuzzy_for_options'],
                    allow_incomplete=self.context_config['allow_incomplete'])

    def _get_partial_loader_for(self, key, time_range=None, chunk_number=None):
        """
        Get partial loaders to allow loading data later
        :param key: strax.DataKey
        :param time_range: 2-length arraylike of (start, exclusive end) of row
        numbers to get. Default is None, which means get the entire run.
        :param chunk_number: number of the chunk for data specified by
        strax.DataKey. This chunck is loaded exclusively.
        :return: partial object
        """
        for sb_i, sf in enumerate(self.storage):
            try:
                # Partial is clunky... but allows specifying executor later
                # Since it doesn't run until later, we must do a find now
                # that we can still handle DataNotAvailable
                sf.find(key, **self._find_options)
                return partial(sf.loader,
                               key,
                               time_range=time_range,
                               chunk_number=chunk_number,
                               **self._find_options)
            except strax.DataNotAvailable:
                continue
        return False

    def get_components(self, run_id: str,
                       targets=tuple(), save=tuple(),
                       time_range=None, chunk_number=None
                       ) -> strax.ProcessorComponents:
        """Return components for setting up a processor
        {get_docs}
        """

        save = strax.to_str_tuple(save)
        targets = strax.to_str_tuple(targets)

        # Although targets is a tuple, we only support one target at the moment
        # we could just make it a string!
        assert len(targets) == 1, f"Found {len(targets)} instead of 1 target"
        if len(targets[0]) == 1:
            raise ValueError(
                f"Plugin names must be more than one letter, not {targets[0]}")

        plugins = self._get_plugins(targets, run_id)
        target = targets[0]  # See above, already restricted to one target

        # Get savers/loaders, and meanwhile filter out plugins that do not
        # have to do computation. (their instances will stick around
        # though the .deps attribute of plugins that do)
        loaders = dict()
        savers = collections.defaultdict(list)
        seen = set()
        to_compute = dict()

        def check_cache(d):
            nonlocal plugins, loaders, savers, seen
            if d in seen:
                return
            seen.add(d)
            p = plugins[d]

            # Can we load this data?
            loading_this_data = False
            key = strax.DataKey(run_id, d, p.lineage)

            ldr = self._get_partial_loader_for(
                key,
                chunk_number=chunk_number,
                time_range=time_range)

            if not ldr and run_id.startswith('_'):
                if time_range is not None:
                    raise NotImplementedError("time range loading not yet "
                                              "supported for superruns")

                sub_run_spec = self.run_metadata(
                    run_id, 'sub_run_spec')['sub_run_spec']
                self.make(list(sub_run_spec.keys()), d)

                ldrs = []
                for subrun in sub_run_spec:
                    sub_key = strax.DataKey(
                        subrun,
                        d,
                        self._get_plugins((d,), subrun)[d].lineage)
                    if sub_run_spec[subrun] == 'all':
                        _subrun_time_range = None
                    else:
                        _subrun_time_range = sub_run_spec[subrun]
                    ldr = self._get_partial_loader_for(
                        sub_key,
                        time_range=_subrun_time_range,
                        chunk_number=chunk_number)
                    if not ldr:
                        raise RuntimeError(
                            f"Could not load {d} for subrun {subrun} "
                            f"even though we made it??")
                    ldrs.append(ldr)

                def concat_loader(*args, **kwargs):
                    for x in ldrs:
                        yield from x(*args, **kwargs)
                ldr = lambda *args, **kwargs : concat_loader(*args, **kwargs)

            if ldr:
                # Found it! No need to make it or look in other frontends
                loading_this_data = True
                loaders[d] = ldr
                del plugins[d]
            else:
                # Data not found anywhere. We will be computing it.
                self._check_forbidden()
                if (time_range is not None
                        and plugins[d].save_when != strax.SaveWhen.NEVER):
                    # While the data type providing the time information is
                    # available (else we'd have failed earlier), one of the
                    # other requested data types is not.
                    raise strax.DataNotAvailable(
                        f"Time range selection assumes data is already "
                        f"available, but {d} for {run_id} is not.")
                if '*' in self.context_config['forbid_creation_of']:
                    raise strax.DataNotAvailable(
                        f"{d} for {run_id} not found in any storage, and "
                        "your context specifies no new data can be created.")
                if d in self.context_config['forbid_creation_of']:
                    raise strax.DataNotAvailable(
                        f"{d} for {run_id} not found in any storage, and "
                        "your context specifies it cannot be created.")
                to_compute[d] = p
                for dep_d in p.depends_on:
                    check_cache(dep_d)

            # Should we save this data? If not, return.
            if (loading_this_data
                    and not self.context_config['storage_converter']):
                return
            if p.save_when == strax.SaveWhen.NEVER:
                if d in save:
                    raise ValueError(f"Plugin forbids saving of {d}")
                return
            elif p.save_when == strax.SaveWhen.TARGET:
                if d not in targets:
                    return
            elif p.save_when == strax.SaveWhen.EXPLICIT:
                if d not in save:
                    return
            else:
                assert p.save_when == strax.SaveWhen.ALWAYS

            # Warn about conditions that preclude saving, but the user
            # might not expect.
            if time_range is not None:
                # We're not even getting the whole data.
                # Without this check, saving could be attempted if the
                # storage converter mode is enabled.
                self.log.warning(f"Not saving {d} while "
                                 f"selecting a time range in the run")
                return
            if any([len(v) > 0
                    for k, v in self._find_options.items()
                    if 'fuzzy' in k]):
                # In fuzzy matching mode, we cannot (yet) derive the
                # lineage of any data we are creating. To avoid creating
                # false data entries, we currently do not save at all.
                self.log.warning(f"Not saving {d} while fuzzy matching is"
                                 f" turned on.")
                return
            if self.context_config['allow_incomplete']:
                self.log.warning(f"Not saving {d} while loading incomplete"
                                 f" data is allowed.")
                return

            # Save the target and any other outputs of the plugin.
            for d_to_save in set([d] + list(p.provides)):
                if d_to_save in savers and len(savers[d_to_save]):
                    # This multi-output plugin was scanned before
                    # let's not create doubled savers
                    assert p.multi_output
                    continue

                key = strax.DataKey(run_id, d_to_save, p.lineage)

                for sf in self.storage:
                    if sf.readonly:
                        continue
                    if loading_this_data:
                        # Usually, we don't save if we're loading
                        if not self.context_config['storage_converter']:
                            continue
                        # ... but in storage converter mode we do:
                        try:
                            sf.find(key,
                                    **self._find_options)
                            # Already have this data in this backend
                            continue
                        except strax.DataNotAvailable:
                            # Don't have it, so let's save it!
                            pass
                    # If we get here, we must try to save
                    try:
                        savers[d_to_save].append(sf.saver(
                            key,
                            metadata=p.metadata(
                                run_id,
                                d_to_save)))
                    except strax.DataNotAvailable:
                        # This frontend cannot save. Too bad.
                        pass

        for d in targets:
            check_cache(d)
        plugins = to_compute

        intersec = list(plugins.keys() & loaders.keys())
        if len(intersec):
            raise RuntimeError(f"{intersec} both computed and loaded?!")

        # For the plugins which will run computations,
        # check all required options are available or set defaults.
        # Also run any user-defined setup
        for d in plugins.values():
            self._set_plugin_config(d, run_id, tolerant=False)
            d.setup()
        return strax.ProcessorComponents(
            plugins=plugins,
            loaders=loaders,
            savers=dict(savers),
            targets=targets)

    def estimate_run_start(self, run_id, targets=None):
        """Return run start time in ns since epoch.

        This fetches from run metadata, and if this fails, it
        estimates it using data metadata from targets.
        """
        try:
            # Use run metadata, if it is available, to get
            # the run start time (floored to seconds)
            t0 = self.run_metadata(run_id, 'start')['start']
            t0 = t0.replace(tzinfo=datetime.timezone.utc)
            return int(t0.timestamp()) * int(1e9)
        except (strax.RunMetadataNotAvailable, KeyError):
            pass
        # Get an approx start from the data itself,
        # then floor it to seconds for consistency
        if targets:
            for t in strax.to_str_tuple(targets):
                try:
                    t0 = self.get_meta(run_id, t)['chunks'][0]['start']
                    return (int(t0) // int(1e9)) * int(1e9)
                except strax.DataNotAvailable:
                    pass
        warnings.warn(
            "Could not estimate run start time from "
            "run metadata: assuming it is 0",
            UserWarning)
        return 0


    def to_absolute_time_range(self, run_id, targets, time_range=None,
                               seconds_range=None, time_within=None):
        """Return (start, stop) time in ns since unix epoch corresponding
        to time range.

        :param time_range: (start, stop) time in ns since unix epoch.
        Will be returned without modification
        :param targets: data types. Used only if run metadata is unavailable,
        so run start time has to be estimated from data.
        :param seconds_range: (start, stop) seconds since start of run
        :param time_within: row of strax data (e.g. eent)
        """
        if ((time_range is None)
                + (seconds_range is None)
                + (time_within is None)
                < 2):
            raise RuntimeError("Pass no more than one one of"
                               " time_range, seconds_range, ot time_within")
        if seconds_range is not None:
            t0 = self.estimate_run_start(run_id, targets)
            time_range = (t0 + int(1e9 * seconds_range[0]),
                          t0 + int(1e9 * seconds_range[1]))
        if time_within is not None:
            time_range = (time_within['time'], strax.endtime(time_within))
        if time_range is not None:
            # Force time range to be integers, since float math on large numbers
            # in not precise
            time_range = tuple([int(x) for x in time_range])
        return time_range

    def get_iter(self, run_id: str,
                 targets, save=tuple(), max_workers=None,
                 time_range=None,
                 seconds_range=None,
                 time_within=None,
                 time_selection='fully_contained',
                 selection_str=None,
                 keep_columns=None,
                 _chunk_number=None,
                 progress_bar=True,
                 **kwargs) -> ty.Iterator[strax.Chunk]:
        """Compute target for run_id and iterate over results.

        Do NOT interrupt the iterator (i.e. break): it will keep running stuff
        in background threads...
        {get_docs}
        """
        # If any new options given, replace the current context
        # with a temporary one
        if len(kwargs):
            # noinspection PyMethodFirstArgAssignment
            self = self.new_context(**kwargs)

        # Convert alternate time arguments to absolute range
        time_range = self.to_absolute_time_range(
            run_id=run_id, targets=targets,
            time_range=time_range, seconds_range=seconds_range,
            time_within=time_within)

        # If multiple targets of the same kind, create a MergeOnlyPlugin
        # to merge the results automatically
        if isinstance(targets, (list, tuple)) and len(targets) > 1:
            plugins = self._get_plugins(targets=targets, run_id=run_id)
            if len(set(plugins[d].data_kind_for(d) for d in targets)) == 1:
                temp_name = ('_temp_'
                             + ''.join(
                               random.choices(string.ascii_lowercase, k=10)))
                p = type(temp_name,
                         (strax.MergeOnlyPlugin,),
                         dict(depends_on=tuple(targets)))
                self.register(p)
                targets = (temp_name,)
            else:
                raise RuntimeError("Cannot automerge different data kinds!")

        components = self.get_components(run_id,
                                         targets=targets,
                                         save=save,
                                         time_range=time_range,
                                         chunk_number=_chunk_number)

        # Cleanup the temp plugins
        for k in list(self._plugin_class_registry.keys()):
            if k.startswith('_temp'):
                del self._plugin_class_registry[k]

        seen_a_chunk = False
        generator = strax.ThreadedMailboxProcessor(
                components,
                max_workers=max_workers,
                allow_shm=self.context_config['allow_shm'],
                allow_multiprocess=self.context_config['allow_multiprocess'],
                allow_rechunk=self.context_config['allow_rechunk'],
                allow_lazy=self.context_config['allow_lazy'],
                max_messages=self.context_config['max_messages'],
                timeout=self.context_config['timeout']).iter()
        
        # Defining time ranges for the progress bar:
        if time_range:
            # user specified a time selection
            start_time, end_time = time_range
        else:
            # If no selection is specified we have to get the last end_time:
            start_time = 0
            end_time = float('inf')

        if progress_bar:
            for t in strax.to_str_tuple(targets):
                try:
                    # Sometimes some metadata might be missing e.g. during tests.
                    chunks = self.get_meta(run_id, t)['chunks']
                    start_time = max(start_time, chunks[0]['start'])
                    end_time = min(end_time, chunks[-1]['end'])
                except (strax.DataNotAvailable, KeyError):
                    # Maybe at least one target had some metadata.
                    start_time = max(start_time, 0)
                    end_time = min(end_time, float('inf'))

            # Define nice progressbar format:
            bar_format = "{desc}: |{bar}| {percentage:.2f} % [{elapsed}<{remaining}],"\
                         " {postfix[0]} {postfix[1][spc]:.2f} s/chunk,"\
                         " #chunks processed: {postfix[1][n]}"
            sec_per_chunk = np.nan  # Have not computed any chunk yet.
            post_fix = ['Rate last Chunk:', {'spc': sec_per_chunk, 'n': 0}]

        try:
            with contextlib.ExitStack() as stack:
                if progress_bar and (start_time != 0 and end_time != float('inf')):
                    # Get initial time
                    pbar = stack.enter_context(tqdm(total=1, postfix=post_fix, bar_format=bar_format))
                    last_time = pbar.last_print_t
                else:
                    progress_bar = False
                
                for n_chunks, result in enumerate(strax.continuity_check(generator), 1):
                    seen_a_chunk = True
                    if not isinstance(result, strax.Chunk):
                        raise ValueError(f"Got type {type(result)} rather than "
                                         f"a strax Chunk from the processor!")
                    result.data = self.apply_selection(
                        result.data,
                        selection_str=selection_str,
                        keep_columns=keep_columns,
                        time_range=time_range,
                        time_selection=time_selection)
                    
                    if progress_bar:
                        # Update progressbar:
                        pbar.n = (result.end - start_time) / (end_time - start_time)
                        pbar.update(0)
                        # Now get last time printed and refresh seconds_per_chunk:
                        # This is a small work around since we do not know the
                        # pacemaker here and therefore we do not know the number of
                        # chunks.
                        sec_per_chunk = pbar.last_print_t - last_time
                        pbar.postfix[1]['spc'] = sec_per_chunk
                        pbar.postfix[1]['n'] = n_chunks
                        pbar.refresh()
                        last_time = pbar.last_print_t

                    yield result

        except GeneratorExit:
            generator.throw(OutsideException(
                "Terminating due to an exception originating from outside "
                "strax's get_iter (which we cannot retrieve)."))

        except Exception as e:
            generator.throw(e)
            raise

        if not seen_a_chunk:
            if time_range is None:
                raise strax.DataCorrupted("No data returned!")
            raise ValueError(f"Invalid time range: {time_range}, "
                             "returned no chunks!")

    def apply_selection(self, x,
                        selection_str=None,
                        keep_columns=None,
                        time_range=None,
                        time_selection='fully_contained'):
        """Return x after applying selections

        :param x: Numpy structured array
        :param selection_str: Query string or sequence of strings to apply.
        :param time_range: (start, stop) range to load, in ns since the epoch
        :param time_selection: Kind of time selectoin to apply:
        - skip: Do not select a time range, even if other arguments say so
        - touching: select things that (partially) overlap with the range
        - fully_contained: (default) select things fully contained in the range

        The right bound is, as always in strax, considered exclusive.
        Thus, data that ends (exclusively) exactly at the right edge of a
        fully_contained selection is returned.
        """
        # Apply the time selections
        if time_range is None or time_selection == 'skip':
            pass
        elif time_selection == 'fully_contained':
            x = x[(time_range[0] <= x['time']) &
                  (strax.endtime(x) <= time_range[1])]
        elif time_selection == 'touching':
            x = x[(strax.endtime(x) > time_range[0]) &
                  (x['time'] < time_range[1])]
        else:
            raise ValueError(f"Unknown time_selection {time_selection}")

        if selection_str:
            if isinstance(selection_str, (list, tuple)):
                selection_str = ' & '.join(f'({x})' for x in selection_str)

            mask = numexpr.evaluate(selection_str, local_dict={
                fn: x[fn]
                for fn in x.dtype.names})
            x = x[mask]

        if keep_columns:
            keep_columns = strax.to_str_tuple(keep_columns)

            # Construct the new dtype
            new_dtype = []
            for unpacked_dtype in strax.unpack_dtype(x.dtype):
                field_name = unpacked_dtype[0]
                if isinstance(field_name, tuple):
                    field_name = field_name[1]
                if field_name in keep_columns:
                    new_dtype.append(unpacked_dtype)

            # Copy over the data
            x2 = np.zeros(len(x), dtype=new_dtype)
            for field_name in keep_columns:
                x2[field_name] = x[field_name]
            x = x2
            del x2

        return x

    def make(self, run_id: ty.Union[str, tuple, list],
             targets, save=tuple(), max_workers=None,
             progress_bar=False, _skip_if_built=True,
             **kwargs) -> None:
        """Compute target for run_id. Returns nothing (None).
        {get_docs}
        """
        # Multi-run support
        run_ids = strax.to_str_tuple(run_id)
        if len(run_ids) == 0:
            raise ValueError("Cannot build empty list of runs")
        if len(run_ids) > 1:
            return strax.multi_run(
                self.get_array, run_ids, targets=targets,
                throw_away_result=True,
                progress_bar=progress_bar,
                save=save, max_workers=max_workers, **kwargs)

        if _skip_if_built and self.is_stored(run_id, targets):
            return

        for _ in self.get_iter(run_ids[0], targets,
                               progress_bar=progress_bar,
                               save=save, max_workers=max_workers, **kwargs):
            pass

    def get_array(self, run_id: ty.Union[str, tuple, list],
                  targets, save=tuple(), max_workers=None,
                  **kwargs) -> np.ndarray:
        """Compute target for run_id and return as numpy array
        {get_docs}
        """
        run_ids = strax.to_str_tuple(run_id)
        if len(run_ids) > 1:
            results = strax.multi_run(
                self.get_array, run_ids, targets=targets,
                save=save, max_workers=max_workers, **kwargs)
        else:
            source = self.get_iter(
                run_ids[0],
                targets,
                save=save,
                max_workers=max_workers,
                **kwargs)
            results = [x.data for x in source]
        return np.concatenate(results)

    def accumulate(self,
                   run_id: ty.Union[str, tuple, list],
                   targets,
                   fields=None,
                   function=None,
                   store_first_for_others=True,
                   function_takes_fields=False,
                   **kwargs):
        """Return a dictionary with the sum of the result of get_array.

        :param function: Apply this function to the array before summing the
            results. Will be called as function(array), where array is
            a chunk of the get_array result.
            Should return either:
               * A scalar or 1d array -> accumulated result saved under 'result'
               * A record array or dict -> fields accumulated individually
               * None -> nothing accumulated
            If not provided, the identify function is used.

        :param fields: Fields of the function output to accumulate.
            If not provided, all output fields will be accumulated.

        :param store_first_for_others: if True (default), for fields included
            in the data but not fields, store the first value seen in the data
            (if any value is seen).

        :param function_takes_fields: If True, function will be called as
            function(data, fields) instead of function(data).

        All other options are as for get_iter.

        :returns dictionary: Dictionary with the accumulated result;
            see function and store_first_for_others arguments.
            Four fields are always added:
                start: start time of the first processed chunk
                end: end time of the last processed chunk
                n_chunks: number of chunks in run
                n_rows: number of data entries in run
        """
        n_chunks = 0
        seen_data = False
        result = {'n_rows': 0}
        if fields is not None:
            fields = strax.to_str_tuple(fields)
        if function is None:
            def function(arr):
                return arr
            function_takes_fields = False

        for chunk in self.get_iter(run_id, targets, **kwargs):
            data = chunk.data

            if n_chunks == 0:
                result['start'] = chunk.start
                if fields is None:
                    # Sum all fields except time and endtime
                    fields = [x for x in data.dtype.names
                              if x not in ('time', 'endtime')]

            if store_first_for_others and not seen_data and len(data):
                # Store the first value we see for the non-accumulated fields
                for name in data.dtype.names:
                    if name not in fields:
                        result[name] = data[0][name]
                seen_data = True
            result['end'] = chunk.end
            result['n_rows'] += len(data)

            # Run the function
            if function_takes_fields:
                data = function(data, fields)
            else:
                data = function(data)

            # Accumulate the result
            # Don't try to be clever here,
            #   += doesn't work on readonly array fields;
            #   .sum() doesn't work on scalars
            if data is None:
                pass

            elif (isinstance(data, dict)
                  or (isinstance(data, np.ndarray)
                      and data.dtype.fields is not None)):
                # Function returned record array or dict
                for field in fields:
                    result[field] = (
                        result.get(field, 0)
                        + np.sum(data[field], axis=0))
            else:
                # Function returned a scalar or flat array
                result['result'] = (
                        np.sum(data, axis=0)
                        + result.get('result', 0))

            n_chunks += 1

        result['n_chunks'] = n_chunks
        return result

    def get_df(self, run_id: ty.Union[str, tuple, list],
               targets, save=tuple(), max_workers=None,
               **kwargs) -> pd.DataFrame:
        """Compute target for run_id and return as pandas DataFrame
        {get_docs}
        """
        df = self.get_array(
            run_id, targets,
            save=save, max_workers=max_workers, **kwargs)
        try:
            return pd.DataFrame.from_records(df)
        except Exception as e:
            if 'Data must be 1-dimensional' in str(e):
                raise ValueError(
                    f"Cannot load '{targets}' as a dataframe because it has "
                    f"array fields. Please use get_array.")
            raise

    def key_for(self, run_id, target):
        """Get the DataKey for a given run and a given target plugin. The
        DataKey is inferred from the plugin lineage.

        :param run_id: run id to get
        :param target: data type to get
        :return: strax.DataKey of the target
        """
        p = self._get_plugins((target,), run_id)[target]
        return strax.DataKey(run_id, target, p.lineage)

    def get_meta(self, run_id, target) -> dict:
        """Return metadata for target for run_id, or raise DataNotAvailable
        if data is not yet available.

        :param run_id: run id to get
        :param target: data type to get
        """
        key = self.key_for(run_id, target)
        for sf in self.storage:
            try:
                return sf.get_metadata(key, **self._find_options)
            except strax.DataNotAvailable as e:
                self.log.debug(f"Frontend {sf} does not have {key}")
        raise strax.DataNotAvailable(f"Can't load metadata, "
                                     f"data for {key} not available")

    get_metadata = get_meta

    def run_metadata(self, run_id, projection=None) -> dict:
        """Return run-level metadata for run_id, or raise DataNotAvailable
        if this is not available

        :param run_id: run id to get
        :param projection: Selection of fields to get, following MongoDB
        syntax. May not be supported by frontend.
        """
        for sf in self.storage:
            if not sf.provide_run_metadata:
                continue
            try:
                return sf.run_metadata(run_id, projection=projection)
            except (strax.DataNotAvailable, NotImplementedError):
                self.log.debug(f"Frontend {sf} does not have "
                               f"run metadata for {run_id}")
        raise strax.RunMetadataNotAvailable(f"No run-level metadata available "
                                            f"for {run_id}")

    def size_mb(self, run_id, target):
        """Return megabytes of memory required to hold data"""
        md = self.get_meta(run_id, target)
        return sum([x['nbytes'] for x in md['chunks']]) / 1e6

    def run_defaults(self, run_id):
        """Get configuration defaults from the run metadata (if these exist)

        This will only call the rundb once for each run while the context is
        in existence; further calls to this will return a cached value.
        """
        if not self.context_config['use_per_run_defaults']:
            return dict()
        if run_id in self._run_defaults_cache:
            return self._run_defaults_cache[run_id]
        try:
            defs = self.run_metadata(
                run_id,
                projection=RUN_DEFAULTS_KEY).get(RUN_DEFAULTS_KEY, dict())
        except strax.RunMetadataNotAvailable:
            defs = dict()
        self._run_defaults_cache[run_id] = defs
        return defs

    def is_stored(self, run_id, target, **kwargs):
        """Return whether data type target has been saved for run_id
        through any of the registered storage frontends.

        Note that even if False is returned, the data type may still be made
        with a trivial computation.
        """
        if isinstance(target, (tuple, list)):
            return all([self.is_stored(run_id, t, **kwargs)
                        for t in target])

        # If any new options given, replace the current context
        # with a temporary one
        # TODO duplicated code with with get_iter
        if len(kwargs):
            # Comment below disables pycharm from inspecting the line below it
            # noinspection PyMethodFirstArgAssignment
            self = self.new_context(**kwargs)

        key = self.key_for(run_id, target)
        for sf in self.storage:
            try:
                sf.find(key, **self._find_options)
                return True
            except strax.DataNotAvailable:
                continue
        return False

    def _check_forbidden(self):
        """Check that the forbid_creation_of config is of tuple type.
        Otherwise, try to make it a tuple"""
        self.context_config['forbid_creation_of'] = strax.to_str_tuple(
            self.context_config['forbid_creation_of'])

    @classmethod
    def add_method(cls, f):
        """Add f as a new Context method"""
        setattr(cls, f.__name__, f)


select_docs = """
:param selection_str: Query string or sequence of strings to apply.
:param time_range: (start, stop) range to load, in ns since the epoch
:param seconds_range: (start, stop) range of seconds since
the start of the run to load.
:param time_within: row of strax data (e.g. event) to use as time range
:param time_selection: Kind of time selectoin to apply:
- fully_contained: (default) select things fully contained in the range
- touching: select things that (partially) overlap with the range
- skip: Do not select a time range, even if other arguments say so
:param _chunk_number: For internal use: return data from one chunk.
:param progress_bar: Display a progress bar if metedata exists.
"""

get_docs = """
:param run_id: run id to get
:param targets: list/tuple of strings of data type names to get
:param save: extra data types you would like to save
    to cache, if they occur in intermediate computations.
    Many plugins save automatically anyway.
:param max_workers: Number of worker threads/processes to spawn.
    In practice more CPUs may be used due to strax's multithreading.
""" + select_docs


for attr in dir(Context):
    attr_val = getattr(Context, attr)
    if hasattr(attr_val, '__doc__'):
        doc = attr_val.__doc__
        if doc is not None and '{get_docs}' in doc:
            attr_val.__doc__ = doc.format(get_docs=get_docs)


@export
class OutsideException(Exception):
    pass<|MERGE_RESOLUTION|>--- conflicted
+++ resolved
@@ -410,17 +410,6 @@
                     if opt.child_option:
                         v = config[k]
                         kparent = k[:-len(p.child_ends_with)]
-<<<<<<< HEAD
-                        if is_parent_reg:
-                            mes = f'Option {kparent} is not taken by parent plugin.'
-                            assert kparent in parent_class.takes_config.keys(), mes
-                        p.config[kparent] = v
-                    else:
-                        warnings.warn(f'You specified plugin {p.__class__.__name__} as a child plugin.'
-                                      f' Found the option {k} with the ending {p.child_ends_with}'
-                                      ' which was not specified as a child option.' 
-                                      ' Was this intended?')
-=======
 
                         if is_parent_reg:
                             mes = f'Option {kparent} is not taken by parent plugin.'
@@ -432,7 +421,7 @@
                                          f' Found the option {k} with the ending {p.child_ends_with}'
                                          ' which was not specified as a child option.'
                                          ' Was this intended? If yes, please change the ending')
->>>>>>> f406e8ca
+
 
     def _get_plugins(self,
                      targets: ty.Tuple[str],
