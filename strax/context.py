import datetime
import logging
import fnmatch
from functools import partial
import random
import string
import typing as ty
import warnings
import time
import numpy as np
import pandas as pd
import strax


export, __all__ = strax.exporter()
__all__ += ['RUN_DEFAULTS_KEY']

RUN_DEFAULTS_KEY = 'strax_defaults'

# use tqdm as loaded in utils (from tqdm.notebook when in a juypyter env)
tqdm = strax.utils.tqdm


@strax.takes_config(
    strax.Option(name='storage_converter', default=False,
                 help='If True, save data that is loaded from one frontend '
                      'through all willing other storage frontends.'),
    strax.Option(name='fuzzy_for', default=tuple(),
                 help='Tuple or string of plugin names for which no checks for version, '
                      'providing plugin, and config will be performed when '
                      'looking for data.'),
    strax.Option(name='fuzzy_for_options', default=tuple(),
                 help='Tuple of config options for which no checks will be '
                      'performed when looking for data.'),
    strax.Option(name='allow_incomplete', default=False,
                 help="Allow loading of incompletely written data, if the "
                      "storage systems support it"),
    strax.Option(name='allow_rechunk', default=True,
                 help="Allow rechunking of data during writing."),
    strax.Option(name='allow_multiprocess', default=False,
                 help="Allow multiprocessing."
                      "If False, will use multithreading only."),
    strax.Option(name='allow_shm', default=False,
                 help="Allow use of /dev/shm for interprocess communication."),
    strax.Option(name='allow_lazy', default=True,
                 help='Allow "lazy" processing. Saves memory, but incompatible '
                      'with multiprocessing and perhaps slightly slower.'),
    strax.Option(name='forbid_creation_of', default=tuple(),
                 help="If any of the following datatypes is requested to be "
                      "created, throw an error instead. Useful to limit "
                      "descending too far into the dependency graph."),
    strax.Option(name='store_run_fields', default=tuple(),
                 help="Tuple of run document fields to store "
                      "during scan_run."),
    strax.Option(name='check_available', default=tuple(),
                 help="Tuple of data types to scan availability for "
                      "during scan_run."),
    strax.Option(name='max_messages', default=4,
                 help="Maximum number of mailbox messages, i.e. size of buffer "
                      "between plugins. Too high = RAM blows up. "
                      "Too low = likely deadlocks."),
    strax.Option(name='timeout', default=24 * 3600,
                 help="Terminate processing if any one mailbox receives "
                      "no result for more than this many seconds"),
    strax.Option(name='saver_timeout', default=900,
                 help="Max time [s] a saver can take to store a result. Set "
                      "high for slow compression algorithms."),
    strax.Option(name='use_per_run_defaults', default=False,
                 help='Scan the run db for per-run defaults. '
                      'This is an experimental strax feature that will '
                      'possibly be removed, see issue #246'),
    strax.Option(name='free_options', default=tuple(),
                 help='Do not warn if any of these options are passed, '
                      'even when no registered plugin takes them.'),
    strax.Option(name='apply_data_function', default=tuple(),
                 help='Apply a function to the data prior to returning the'
                      'data. The function should take three positional arguments: '
                      'func(<data>, <run_id>, <targets>).'),
    strax.Option(name='write_superruns', default=False,
                 help='If True, save superruns as rechunked "new" data.'),
)
@export
class Context:
    """Context for strax analysis.

    A context holds info on HOW to process data, such as which plugins provide
    what data types, where to store which results, and configuration options
    for the plugins.

    You start all strax processing through a context.
    """
    config: dict
    context_config: dict

    runs: ty.Union[pd.DataFrame, type(None)] = None
    _run_defaults_cache: dict = None
    _fixed_plugin_cache: dict = None
    storage: ty.List[strax.StorageFrontend]

    processors: ty.Mapping[str,strax.BaseProcessor]

    def __init__(self,
                 storage=None,
                 config=None,
                 register=None,
                 register_all=None,
                 processors=None,
                 **kwargs):
        """Create a strax context.

        :param storage: Storage front-ends to use. Can be:
          - None (default). Will use DataDirectory('./strax_data').
          - a string: path to use for DataDirectory frontend.
          - list/tuple, or single instance, of storage frontends.
        :param config: Dictionary with configuration options that will be
           applied to plugins
        :param register: plugin class or list of plugin classes to register
        :param register_all: module for which all plugin classes defined in it
           will be registered.
        :param processors: A mapping of processor names to classes to use for data processing. 
        Any additional kwargs are considered Context-specific options; see
        Context.takes_config.
        """
        self.log = logging.getLogger('strax')

        

        if storage is None:
            storage = ['./strax_data']
        if not isinstance(storage, (list, tuple)):
            storage = [storage]
        self.storage = [strax.DataDirectory(s) if isinstance(s, str) else s
                        for s in storage]

        self._plugin_class_registry = dict()
        self._run_defaults_cache = dict()

        self.set_config(config, mode='replace')
        self.set_context_config(kwargs, mode='replace')

        if register_all is not None:
            self.register_all(register_all)
        if register is not None:
            self.register(register)
        
        if processors is None:
            processors = strax.PROCESSORS

        if isinstance(processors, str) :
            processors = [processors]

        if isinstance(processors, (list, tuple)):
            ps = {}
            for processor in processors:
                if isinstance(processor, str) and processor in strax.PROCESSORS:
                    ps[processor] = strax.PROCESSORS[processor]
                if isinstance(processor, strax.BaseProcessor):
                    ps[processor.__name__] = processor
            processors = ps

        self.processors = processors

    def new_context(self,
                    storage=tuple(),
                    config=None,
                    register=None,
                    register_all=None,
                    processors=None,
                    replace=False,
                    **kwargs):
        """Return a new context with new setting adding to those in
        this context.
        :param replace: If True, replaces settings rather than adding them.
        See Context.__init__ for documentation on other parameters.
        """
        if not isinstance(storage, (list, tuple)):
            storage = [storage]
        if config is None:
            config = dict()
        if register is None:
            register = []
        if not isinstance(register, (tuple, list)):
            register = [register]

        if not replace:
            storage = self.storage + list(storage)
            config = strax.combine_configs(self.config,
                                           config,
                                           mode='update')
            kwargs = strax.combine_configs(self.context_config,
                                           kwargs,
                                           mode='update')
        if processors is None:
            processors = self.processors

        new_c = Context(storage=storage, config=config, processors=processors, **kwargs)
        if not replace:
            new_c._plugin_class_registry = self._plugin_class_registry.copy()
        new_c.register_all(register_all)
        new_c.register(register)
        return new_c

    def set_config(self, config=None, mode='update'):
        """Set new configuration options

        :param config: dict of new options
        :param mode: can be either
         - update: Add to or override current options in context
         - setdefault: Add to current options, but do not override
         - replace: Erase config, then set only these options
        """
        if not hasattr(self, 'config'):
            self.config = dict()
        self.config = strax.combine_configs(
            old_config=self.config,
            new_config=config,
            mode=mode)

    def set_context_config(self, context_config=None, mode='update'):
        """Set new context configuration options

        :param context_config: dict of new context configuration options
        :param mode: can be either
         - update: Add to or override current options in context
         - setdefault: Add to current options, but do not override
         - replace: Erase config, then set only these options
        """
        if not hasattr(self, 'context_config'):
            self.context_config = dict()

        new_config = strax.combine_configs(
            old_config=self.context_config,
            new_config=context_config,
            mode=mode)

        for opt in self.takes_config.values():
            opt.validate(new_config)

        for k in new_config:
            if k not in self.takes_config:
                warnings.warn(f"Unknown config option {k}; will do nothing.")

        self.context_config = new_config

        for k in self.context_config:
            if k not in self.takes_config:
                warnings.warn(f"Invalid context option {k}; will do nothing.")

    def register(self, plugin_class):
        """Register plugin_class as provider for data types in provides.
        :param plugin_class: class inheriting from strax.Plugin.
        You can also pass a sequence of plugins to register, but then
        you must omit the provides argument.

        If a plugin class omits the .provides attribute, we will construct
        one from its class name (CamelCase -> snake_case)

        Returns plugin_class (so this can be used as a decorator)
        """
        if isinstance(plugin_class, (tuple, list)):
            # Shortcut for multiple registration
            for x in plugin_class:
                self.register(x)
            return

        if not hasattr(plugin_class, 'provides'):
            # No output name specified: construct one from the class name
            snake_name = strax.camel_to_snake(plugin_class.__name__)
            plugin_class.provides = (snake_name,)

        # Ensure plugin_class.provides is a tuple
        if isinstance(plugin_class.provides, str):
            plugin_class.provides = tuple([plugin_class.provides])

        for p in plugin_class.provides:
            self._plugin_class_registry[p] = plugin_class

        already_seen = []
        for plugin in self._plugin_class_registry.values():

            if plugin in already_seen:
                continue
            already_seen.append(plugin)

            for option, items in plugin.takes_config.items():
                self._per_run_default_allowed_check(option, items)
                try:
                    # Looping over the options of the new plugin and check if
                    # they can be found in the already registered plugins:
                    for new_option, new_items in plugin_class.takes_config.items():
                        if not new_option == option:
                            continue
                        default = items.get_default('0')  # Have to pass will be changed.
                        new_default = new_items.get_default('0')
                        if default == new_default:
                            continue
                        else:
                            mes = (f'Two plugins have a different default value'
                                   f' for the same option. The option'
                                   f' "{new_option}" in "{plugin.__name__}" takes'
                                   f' as a default "{default}"  while in'
                                   f' "{plugin_class.__name__}" the default value'
                                   f' is set to "{new_default}". Please change'
                                   ' one of the defaults.'
                                   )
                            raise ValueError(mes)

                except strax.InvalidConfiguration:
                    # These are option which are inherited from context options.
                    pass

        return plugin_class

    def search_field(self, pattern):
        """Find and print which plugin(s) provides a field that matches
        pattern (fnmatch)."""
        cache = dict()
        for d in self._plugin_class_registry:
            if d not in cache:
                cache.update(self._get_plugins((d,), run_id='0'))
            p = cache[d]

            for field_name in p.dtype_for(d).fields:
                if fnmatch.fnmatch(field_name, pattern):
                    print(f"{field_name} is part of {d} "
                          f"(provided by {p.__class__.__name__})")

    def show_config(self, data_type=None, pattern='*', run_id='9' * 20):
        """Return configuration options that affect data_type.
        :param data_type: Data type name
        :param pattern: Show only options that match (fnmatch) pattern
        :param run_id: Run id to use for run-dependent config options.
        If omitted, will show defaults active for new runs.
        """
        r = []
        if data_type is None:
            # search for context options
            it = [['Context', self]]
        else:
            it = self._get_plugins((data_type,), run_id).items()
        seen = []
        for d, p in it:
            # Track plugins we already saw, so options from
            # multi-output plugins don't come up several times
            if p in seen:
                continue
            seen.append(p)

            for opt in p.takes_config.values():
                if not fnmatch.fnmatch(opt.name, pattern):
                    continue
                try:
                    default = opt.get_default(run_id, self.run_defaults(run_id))
                except strax.InvalidConfiguration:
                    default = strax.OMITTED
                c = self.context_config if data_type is None else self.config
                r.append(dict(
                    option=opt.name,
                    default=default,
                    current=c.get(opt.name, strax.OMITTED),
                    applies_to=(p.provides if d != 'Context' else d),
                    help=opt.help))
        if len(r):
            return pd.DataFrame(r, columns=r[0].keys())
        return pd.DataFrame([])

    def lineage(self, run_id, data_type):
        """Return lineage dictionary for data_type and run_id, based on the
        options in this context.
        """
        return self._get_plugins((data_type,), run_id)[data_type].lineage

    def register_all(self, module):
        """Register all plugins defined in module.

        Can pass a list/tuple of modules to register all in each.
        """
        if isinstance(module, (tuple, list)):
            # Shortcut for multiple registration
            for x in module:
                self.register_all(x)
            return

        for x in dir(module):
            x = getattr(module, x)
            if not isinstance(x, type(type)):
                continue
            if issubclass(x, strax.Plugin):
                self.register(x)

    def data_info(self, data_name: str) -> pd.DataFrame:
        """Return pandas DataFrame describing fields in data_name"""
        p = self._get_plugins((data_name,), run_id='0')[data_name]
        display_headers = ['Field name', 'Data type', 'Comment']
        result = []
        for name, dtype in strax.utils.unpack_dtype(p.dtype_for(data_name)):
            if isinstance(name, tuple):
                title, name = name
            else:
                title = ''
            result.append([name, dtype, title])
        return pd.DataFrame(result, columns=display_headers)

    def get_single_plugin(self, run_id, data_name):
        """Return a single fully initialized plugin that produces
        data_name for run_id. For use in custom processing."""
        plugin = self._get_plugins((data_name,), run_id)[data_name]
        self._set_plugin_config(plugin, run_id, tolerant=False)
        plugin.setup()
        return plugin

    def _set_plugin_config(self, p, run_id, tolerant=True):
        # Explicit type check, since if someone calls this with
        # plugin CLASSES, funny business might ensue
        assert isinstance(p, strax.Plugin)
        config = self.config.copy()
        for opt in p.takes_config.values():
            try:
                opt.validate(config,
                             run_id=run_id,
                             run_defaults=self.run_defaults(run_id))
            except strax.InvalidConfiguration:
                if not tolerant:
                    raise

        p.config = {k: v for k, v in config.items()
                    if k in p.takes_config}

        if p.child_plugin:
            # This plugin is a child of another plugin. This means we have to overwrite
            # the registered option settings in p.config with the options specified by the
            # child. This is required since the super().compute() method in a child plugins
            # will still point to the option names of the parent (e.g. self.config['parent_name']).

            # options to pass. So update parent config according to child:
            for option_name, opt in p.takes_config.items():
                # Now loop again overall options for this plugin (parent + child)
                # and get all child options:
                if opt.child_option:
                    # See if option is tagged as a child option. In that case replace the
                    # config value of the parent with the value of the child
                    option_value = config[option_name]
                    parent_name = opt.parent_option_name

                    mes = (f'Cannot find "{parent_name}" among the options of the parent.'
                           f' Either you specified by accident {option_name} as child option'
                           f' or you specified the wrong parent_option_name. Have you specified '
                           'the correct parent option name?')
                    assert parent_name in p.config, mes
                    p.config[parent_name] = option_value

    def _context_hash(self):
        """
        Dump the current config + plugin class registry to a hash as a
        sanity check for building the _fixed_plugin_cache. If any item
        changes in the config, so does this hash.
        """
        base_hash_on_config = self.config.copy()
        # Also take into account the versions of the plugins registered
        base_hash_on_config.update(
            {data_type: (plugin.__version__, plugin.compressor, plugin.input_timeout)
             for data_type, plugin in self._plugin_class_registry.items()})
        return strax.deterministic_hash(base_hash_on_config)

    def _plugins_are_cached(self, targets: ty.Tuple[str],) -> bool:
        """Check if all the requested targets are in the _fixed_plugin_cache"""
        if self.context_config['use_per_run_defaults'] or self._fixed_plugin_cache is None:
            # There is no point in caching if plugins (lineage) can
            # change per run or the cache is empty.
            return False

        context_hash = self._context_hash()
        if context_hash not in self._fixed_plugin_cache:
            return False
        plugin_cache = self._fixed_plugin_cache[context_hash]
        return all([t in plugin_cache for t in targets])

    def _plugins_to_cache(self, plugins: dict) -> None:
        if self.context_config['use_per_run_defaults']:
            # There is no point in caching if plugins (lineage) can change per run
            return
        context_hash = self._context_hash()
        if self._fixed_plugin_cache is None or context_hash not in self._fixed_plugin_cache:
            # Create a new cache every time the hash is not matching to
            # save memory. If a config changes, building the cache again
            # should be fast, we just need to track which cache to use.
            self._fixed_plugin_cache = {context_hash: dict()}
        for target, plugin in plugins.items():
            self._fixed_plugin_cache[context_hash][target] = plugin

    def _fix_dependency(self, plugin_resistry: dict, end_plugin: str):
        """
        Starting from end-plugin, fix the dtype until there is nothing
        left to fix. Keep in mind that dtypes can be chained.
        """
        for go_to in plugin_resistry[end_plugin].depends_on:
            self._fix_dependency(plugin_resistry, go_to)
        plugin_resistry[end_plugin].fix_dtype()

    def __get_plugins_from_cache(self,
                                 run_id: str) -> ty.Dict[str, strax.Plugin]:
        # Doubly underscored since we don't do any key-checks etc here
        """Load requested plugins from the plugin_cache"""
        requested_plugins = {}
        for target, plugin in self._fixed_plugin_cache[self._context_hash()].items():
            if target in requested_plugins:
                # If e.g. target is already seen because the plugin is
                # multi output
                continue

            requested_p = plugin.__copy__()
            requested_p.run_id = run_id

            # Re-use only one instance if the plugin is multi output
            for provides in strax.to_str_tuple(requested_p.provides):
                requested_plugins[provides] = requested_p

        # At this stage, all the plugins should be in requested_plugins
        # To prevent infinite copying, we are only now linking the
        # dependencies of each plugin to another where needed.
        for target, plugin in requested_plugins.items():
            plugin.deps = {dependency: requested_plugins[dependency]
                           for dependency in plugin.depends_on
                           }
        # Finally, fix the dtype. Since infer_dtype may depend on the
        # entire deps chain, we need to start at the last plugin and go
        # all the way down to the lowest level.
        for final_plugins in self._get_end_targets(requested_plugins):
            self._fix_dependency(requested_plugins, final_plugins)
        return requested_plugins

    def _get_plugins(self,
                     targets: ty.Tuple[str],
                     run_id: str) -> ty.Dict[str, strax.Plugin]:
        """Return dictionary of plugin instances necessary to compute targets
        from scratch.
        For a plugin that produces multiple outputs, we make only a single
        instance, which is referenced under multiple keys in the output dict.
        """
        if self._plugins_are_cached(targets):
            return self.__get_plugins_from_cache(run_id)

        # Check all config options are taken by some registered plugin class
        # (helps spot typos)
        all_opts = set().union(*[
            pc.takes_config.keys()
            for pc in self._plugin_class_registry.values()])
        for k in self.config:
            if not (k in all_opts or k in self.context_config['free_options']):
                warnings.warn(f"Option {k} not taken by any registered plugin", UserWarning, 2)

        # Initialize plugins for the entire computation graph
        # (most likely far further down than we need)
        # to get lineages and dependency info.
        def get_plugin(data_type):
            nonlocal non_local_plugins

            if data_type not in self._plugin_class_registry:
                raise KeyError(f"No plugin class registered that provides {data_type}")

            plugin = self._plugin_class_registry[data_type]()

            d_provides = None  # just to make codefactor happy
            for d_provides in plugin.provides:
                non_local_plugins[d_provides] = plugin

            plugin.run_id = run_id

            # The plugin may not get all the required options here
            # but we don't know if we need the plugin yet
            self._set_plugin_config(plugin, run_id, tolerant=True)

            plugin.deps = {d_depends: get_plugin(d_depends) for d_depends in plugin.depends_on}

            last_provide = d_provides

            if plugin.child_plugin:
                # Plugin is a child of another plugin, hence we have to
                # drop the parents config from the lineage
                configs = {}

                # Getting information about the parent:
                parent_class = plugin.__class__.__bases__[0]
                # Get all parent options which are overwritten by a child:
                parent_options = [option.parent_option_name for option in plugin.takes_config.values()
                                  if option.child_option]

                for option_name, v in plugin.config.items():
                    # Looping over all settings, option_name is either the option name of the
                    # parent or the child.
                    if option_name in parent_options:
                        # In case it is the parent we continue
                        continue

                    if plugin.takes_config[option_name].track:
                        # Add all options which should be tracked:
                        configs[option_name] = v

                # Also adding name and version of the parent to the lineage:
                configs[parent_class.__name__] = parent_class.__version__

                plugin.lineage = {last_provide: (
                    plugin.__class__.__name__,
                    plugin.version(run_id),
                    configs)}
            else:
                plugin.lineage = {last_provide: (
                    plugin.__class__.__name__,
                    plugin.version(run_id),
                    {option: setting for option, setting
                     in plugin.config.items()
                     if plugin.takes_config[option].track})}
            for d_depends in plugin.depends_on:
                plugin.lineage.update(plugin.deps[d_depends].lineage)

            if not hasattr(plugin, 'data_kind') and not plugin.multi_output:
                if len(plugin.depends_on):
                    # Assume data kind is the same as the first dependency
                    first_dep = plugin.depends_on[0]
                    plugin.data_kind = plugin.deps[first_dep].data_kind_for(first_dep)
                else:
                    # No dependencies: assume provided data kind and
                    # data type are synonymous
                    plugin.data_kind = plugin.provides[0]

            plugin.fix_dtype()

            return plugin

        non_local_plugins = {}
        for t in targets:
            p = get_plugin(t)
            non_local_plugins[t] = p

        self._plugins_to_cache(non_local_plugins)
        return non_local_plugins

    def _per_run_default_allowed_check(self, option_name, option):
        """Check if an option of a registered plugin is allowed"""
        per_run_default = option.default_by_run != strax.OMITTED
        not_overwritten = option_name not in self.config
        per_run_is_forbidden = not self.context_config['use_per_run_defaults']
        if per_run_default and not_overwritten and per_run_is_forbidden:
            raise strax.InvalidConfiguration(
                f'{option_name} is specified as a per-run-default which is not '
                f'allowed by the context')

    @staticmethod
    def _get_end_targets(plugins: dict) -> ty.Tuple[str]:
        """
        Get the datatype that is provided by a plugin but not depended
            on by any other plugin
        """
        provides = [prov for p in plugins.values()
                    for prov in strax.to_str_tuple(p.provides)]
        depends_on = [dep for p in plugins.values()
                      for dep in strax.to_str_tuple(p.depends_on)]
        uniques = list(set(provides) ^ set(depends_on))
        return strax.to_str_tuple(uniques)

    @property
    def _find_options(self):

        # The plugin settings in the lineage are stored with the last
        # plugin provides name as a key. This can be quite confusing
        # since e.g. to be fuzzy for the peaklets settings the user has
        # to specify fuzzy_for=('lone_hits'). Here a small work around
        # to change this and not to reprocess the entire data set.
        fuzzy_for_keys = strax.to_str_tuple(self.context_config['fuzzy_for'])
        last_provides = []
        for key in fuzzy_for_keys:
            last_provides.append(self._plugin_class_registry[key].provides[-1])
        last_provides = tuple(last_provides)

        return dict(fuzzy_for=last_provides,
                    fuzzy_for_options=self.context_config['fuzzy_for_options'],
                    allow_incomplete=self.context_config['allow_incomplete'])

    def _get_partial_loader_for(self, key, time_range=None, chunk_number=None):
        """
        Get partial loaders to allow loading data later
        :param key: strax.DataKey
        :param time_range: 2-length arraylike of (start, exclusive end) of row
        numbers to get. Default is None, which means get the entire run.
        :param chunk_number: number of the chunk for data specified by
        strax.DataKey. This chunck is loaded exclusively.
        :return: partial object
        """
        for sb_i, sf in enumerate(self.storage):
            try:
                # Partial is clunky... but allows specifying executor later
                # Since it doesn't run until later, we must do a find now
                # that we can still handle DataNotAvailable
                sf.find(key, **self._find_options)
                return partial(sf.loader,
                               key,
                               time_range=time_range,
                               chunk_number=chunk_number,
                               **self._find_options)
            except strax.DataNotAvailable:
                continue
        return False

    def get_components(self, run_id: str,
                       targets=tuple(), save=tuple(),
                       time_range=None, chunk_number=None,
                       ) -> strax.ProcessorComponents:
        """Return components for setting up a processor
        {get_docs}
        """
        save = strax.to_str_tuple(save)
        targets = strax.to_str_tuple(targets)

        for t in targets:
            if len(t) == 1:
                raise ValueError(f"Plugin names must be more than one letter, not {t}")

        plugins = self._get_plugins(targets, run_id)

        # Get savers/loaders, and meanwhile filter out plugins that do not
        # have to do computation. (their instances will stick around
        # though the .deps attribute of plugins that do)
        loaders = dict()
        loader_plugins = dict()
        savers = dict()
        seen = set()
        to_compute = dict()

        def check_cache(target_i):
            """For some target, add loaders, and savers where appropriate"""
            nonlocal plugins, loaders, savers, seen
            if target_i in seen:
                return
            seen.add(target_i)
            target_plugin = plugins[target_i]

            # Can we load this data?
            loading_this_data = False
            key = self.key_for(run_id, target_i)

            loader = self._get_partial_loader_for(
                key,
                chunk_number=chunk_number,
                time_range=time_range)

            _is_superrun = (run_id.startswith('_') and
                            not target_plugin.provides[0].startswith('_temp'))
            if not loader and _is_superrun:
                if time_range is not None:
                    raise NotImplementedError("time range loading not yet "
                                              "supported for superruns")

                sub_run_spec = self.run_metadata(
                    run_id, 'sub_run_spec')['sub_run_spec']

                # Make subruns if they do not exist, since we do not 
                # want to store data twice in case we store the superrun
                # we have to deactivate the storage converter mode.
                stc_mode = self.context_config['storage_converter']
                self.context_config['storage_converter'] = False
                self.make(list(sub_run_spec.keys()), target_i, save=(target_i,))
                self.context_config['storage_converter'] = stc_mode

                ldrs = []
                for subrun in sub_run_spec:
                    sub_key = self.key_for(subrun, target_i)

                    if sub_run_spec[subrun] == 'all':
                        _subrun_time_range = None
                    else:
                        _subrun_time_range = sub_run_spec[subrun]
                    loader = self._get_partial_loader_for(
                        sub_key,
                        time_range=_subrun_time_range,
                        chunk_number=chunk_number)
                    if not loader:
                        raise RuntimeError(
                            f"Could not load {target_i} for subrun {subrun} "
                             "even though we made it? Is the plugin "
                             "you are requesting a SaveWhen.NEVER-plguin?")
                    ldrs.append(loader)

                def concat_loader(*args, **kwargs):
                    for x in ldrs:
                        yield from x(*args, **kwargs)
                # pylint: disable=unnecessary-lambda
                loader = lambda *args, **kwargs: concat_loader(*args, **kwargs)

            if loader:
                # Found it! No need to make it or look in other frontends
                loading_this_data = True
                loaders[target_i] = loader
                loader_plugins[target_i] = plugins[target_i]
                del plugins[target_i]
            else:
                # Data not found anywhere. We will be computing it.
                self._check_forbidden()
                if (time_range is not None
                        and plugins[target_i].save_when != strax.SaveWhen.NEVER):
                    # While the data type providing the time information is
                    # available (else we'd have failed earlier), one of the
                    # other requested data types is not.
                    raise strax.DataNotAvailable(
                        f"Time range selection assumes data is already "
                        f"available, but {target_i} for {run_id} is not.")
                if '*' in self.context_config['forbid_creation_of']:
                    raise strax.DataNotAvailable(
                        f"{target_i} for {run_id} not found in any storage, and "
                        "your context specifies no new data can be created.")
                if target_i in self.context_config['forbid_creation_of']:
                    raise strax.DataNotAvailable(
                        f"{target_i} for {run_id} not found in any storage, and "
                        "your context specifies it cannot be created.")
                    
                to_compute[target_i] = target_plugin
                for dep_d in target_plugin.depends_on:
                    check_cache(dep_d)
            
            # Should we save this data? If not, return.
            if (loading_this_data
                    and not self.context_config['storage_converter']
                    and not self.context_config['write_superruns']):
                return
            if (loading_this_data 
                    and not self.context_config['write_superruns'] 
                    and _is_superrun):
                return
            if target_plugin.save_when == strax.SaveWhen.NEVER:
                if target_i in save:
                    raise ValueError(f"Plugin forbids saving of {target_i}")
                return
            elif target_plugin.save_when == strax.SaveWhen.TARGET:
                if target_i not in targets:
                    return
            elif target_plugin.save_when == strax.SaveWhen.EXPLICIT:
                # If we arrive here in case of a superrun the user want to save
                # as self.context_config['write_superruns'] is true.
                if target_i not in save and not _is_superrun:
                    return
            else:
                assert target_plugin.save_when == strax.SaveWhen.ALWAYS

            # Warn about conditions that preclude saving, but the user
            # might not expect.
            if time_range is not None:
                # We're not even getting the whole data.
                # Without this check, saving could be attempted if the
                # storage converter mode is enabled.
                self.log.warning(f"Not saving {target_i} while "
                                 f"selecting a time range in the run")
                return
            if any([len(v) > 0
                    for k, v in self._find_options.items()
                    if 'fuzzy' in k]):
                # In fuzzy matching mode, we cannot (yet) derive the
                # lineage of any data we are creating. To avoid creating
                # false data entries, we currently do not save at all.
                self.log.warning(f"Not saving {target_i} while fuzzy matching is"
                                 f" turned on.")
                return
            if self.context_config['allow_incomplete']:
                self.log.warning(f"Not saving {target_i} while loading incomplete"
                                 f" data is allowed.")
                return
            # Save the target and any other outputs of the plugin.
            for d_to_save in set([target_i] + list(target_plugin.provides)):
                if savers.get(d_to_save):
                    # This multi-output plugin was scanned before
                    # let's not create doubled savers
                    assert target_plugin.multi_output
                    continue

                key = strax.DataKey(run_id, d_to_save, target_plugin.lineage)

                for sf in self.storage:
                    if sf.readonly:
                        continue
                    if loading_this_data:
                        # Usually, we don't save if we're loading
                        if (not self.context_config['storage_converter'] 
                                and (not self.context_config['write_superruns'] and _is_superrun)):
                            continue
                            # ... but in storage converter mode we do,
                            # ... or we want to write a new superrun. This is different from
                            # storage converter mode as we do not want to write the subruns again.
                        try:
                            sf.find(key,
                                    **self._find_options)
                            # Already have this data in this backend
                            continue
                        except strax.DataNotAvailable:
                            # Don't have it, so let's save it!
                            pass
                    # If we get here, we must try to save
                    try:
                        saver = sf.saver(
                            key,
                            metadata=target_plugin.metadata(run_id, d_to_save),
                            saver_timeout=self.context_config['saver_timeout'])
                        # Now that we are surely saving, make an entry in savers
                        savers.setdefault(d_to_save, [])
                        savers[d_to_save].append(saver)
                    except strax.DataNotAvailable:
                        # This frontend cannot save. Too bad.
                        pass

        for target_i in targets:
            check_cache(target_i)
        plugins = to_compute

        intersec = list(plugins.keys() & loaders.keys())
        if len(intersec):
            raise RuntimeError(f"{intersec} both computed and loaded?!")
        if len(targets) > 1:
            final_plugin = [t for t in targets if t in self._get_end_targets(plugins)][:1]
            self.log.warning(
                f'Multiple targets detected! This is only suitable for mass '
                f'producing dataypes since only {final_plugin} will be '
                f'subscribed in the mailbox system!')
        else:
            final_plugin = targets
        # For the plugins which will run computations,
        # check all required options are available or set defaults.
        # Also run any user-defined setup
        for d in plugins.values():
            self._set_plugin_config(d, run_id, tolerant=False)
            d.setup()
        return strax.ProcessorComponents(
            plugins=plugins,
            loaders=loaders,
            loader_plugins=loader_plugins,
            savers=savers,
            targets=strax.to_str_tuple(final_plugin))

    def estimate_run_start_and_end(self, run_id, targets=None):
        """Return run start and end time in ns since epoch.

        This fetches from run metadata, and if this fails, it estimates
            it using data metadata from the targets or the underlying
            data-types (if it is stored).
        """
        try:
            res = []
            for i in ('start', 'end'):
                # Use run metadata, if it is available, to get
                # the run start time (floored to seconds)
                t = self.run_metadata(run_id, i)[i]
                t = t.replace(tzinfo=datetime.timezone.utc)
                t = int(t.timestamp()) * int(1e9)
                res.append(t)
            return res
        except (strax.RunMetadataNotAvailable, KeyError) as e:
            self.log.debug(f'Could not infer start/stop due to type {type(e)} {e}')
            pass
        # Get an approx start from the data itself,
        # then floor it to seconds for consistency
        if targets:
            self.log.debug('Infer start/stop from targets')
            for t in self._get_plugins(strax.to_str_tuple(targets),
                                       run_id,
                                       ).keys():
                if not self.is_stored(run_id, t):
                    continue
                self.log.debug(f'Try inferring start/stop from {t}')
                try:
                    t0 = self.get_meta(run_id, t)['chunks'][0]['start']
                    t0 = (int(t0) // int(1e9)) * int(1e9)

                    t1 = self.get_meta(run_id, t)['chunks'][-1]['end']
                    t1 = (int(t1) // int(1e9)) * int(1e9)
                    return t0, t1
                except strax.DataNotAvailable:
                    pass
        self.log.warning(
            "Could not estimate run start and end time from "
            "run metadata: assuming it is 0 and inf")
        return 0, float('inf')

    def to_absolute_time_range(self, run_id, targets=None, time_range=None,
                               seconds_range=None, time_within=None,
                               full_range=None):
        """Return (start, stop) time in ns since unix epoch corresponding
        to time range.

        :param run_id: run id to get
        :param time_range: (start, stop) time in ns since unix epoch.
        Will be returned without modification
        :param targets: data types. Used only if run metadata is unavailable,
        so run start time has to be estimated from data.
        :param seconds_range: (start, stop) seconds since start of run
        :param time_within: row of strax data (e.g. eent)
        :param full_range: If True returns full time_range of the run.
        """

        selection = ((time_range is None) +
                     (seconds_range is None) +
                     (time_within is None) +
                     (full_range is None))
        if selection < 2:
            raise RuntimeError("Pass no more than one one of"
                               " time_range, seconds_range, time_within"
                               ", or full_range")
        if seconds_range is not None:
            t0, _ = self.estimate_run_start_and_end(run_id, targets)
            time_range = (t0 + int(1e9 * seconds_range[0]),
                          t0 + int(1e9 * seconds_range[1]))
        if time_within is not None:
            time_range = (time_within['time'], strax.endtime(time_within))
        if time_range is not None:
            # Force time range to be integers, since float math on large numbers
            # in not precise
            time_range = tuple([int(x) for x in time_range])

        if full_range:
            time_range = self.estimate_run_start_and_end(run_id, targets)
        return time_range

    def get_iter(self, run_id: str,
                 targets, save=tuple(), max_workers=None,
                 time_range=None,
                 seconds_range=None,
                 time_within=None,
                 time_selection='fully_contained',
                 selection_str=None,
                 keep_columns=None,
                 allow_multiple=False,
                 progress_bar=True,
                 _chunk_number=None,
                 processor=None,
                 **kwargs) -> ty.Iterator[strax.Chunk]:
        """Compute target for run_id and iterate over results.

        Do NOT interrupt the iterator (i.e. break): it will keep running stuff
        in background threads...
        {get_docs}
        """
        # If any new options given, replace the current context
        # with a temporary one
        if len(kwargs):
            # noinspection PyMethodFirstArgAssignment
            self = self.new_context(**kwargs)

        # Convert alternate time arguments to absolute range
        time_range = self.to_absolute_time_range(
            run_id=run_id, targets=targets,
            time_range=time_range, seconds_range=seconds_range,
            time_within=time_within)

        # Keep a copy of the list of targets for apply_function
        # (otherwise potentially overwritten in temp-plugin)
        targets_list = targets
        
        _is_superrun = run_id.startswith('_')
        
        # If multiple targets of the same kind, create a MergeOnlyPlugin
        # to merge the results automatically.
        if isinstance(targets, (list, tuple)) and len(targets) > 1:
            plugins = self._get_plugins(targets=targets, run_id=run_id)
            if len(set(plugins[d].data_kind_for(d) for d in targets)) == 1:
                temp_name = ('_temp_'
                             + ''.join(
                               random.choices(string.ascii_lowercase, k=10)))
                p = type(temp_name,
                         (strax.MergeOnlyPlugin,),
                         dict(depends_on=tuple(targets)))
                self.register(p)
                targets = (temp_name,)
            elif not allow_multiple:
                raise RuntimeError("Cannot automerge different data kinds!")
            elif (self.context_config['timeout'] > 7200 or (
                    self.context_config['allow_lazy'] and
                    not self.context_config['allow_multiprocess'])):
                # For allow_multiple we don't want allow this when in lazy mode
                # with long timeouts (lazy-mode is disabled if multiprocessing
                # so if that is activated, we can also continue)
                raise RuntimeError(f'Cannot allow_multiple in lazy mode or '
                                   f'with long timeouts.')

        components = self.get_components(run_id,
                                         targets=targets,
                                         save=save,
                                         time_range=time_range,
                                         chunk_number=_chunk_number)

        # Cleanup the temp plugins
        for k in list(self._plugin_class_registry.keys()):
            if k.startswith('_temp'):
                del self._plugin_class_registry[k]

        seen_a_chunk = False
        if processor is None:
            processor = list(self.processors)[0]

        if isinstance(processor, str):
            processor = self.processors[processor]

        if not hasattr(processor, "iter"):
            raise ValueError("Processors must implement a iter methed.")

        generator = processor(
                components,
                max_workers=max_workers,
                allow_shm=self.context_config['allow_shm'],
                allow_multiprocess=self.context_config['allow_multiprocess'],
                allow_rechunk=self.context_config['allow_rechunk'],
                allow_lazy=self.context_config['allow_lazy'],
                max_messages=self.context_config['max_messages'],
                timeout=self.context_config['timeout'],
                is_superrun=_is_superrun,).iter()

        try:
            _p, t_start, t_end = self._make_progress_bar(run_id,
                                                         targets=targets,
                                                         progress_bar=progress_bar)
            with _p as pbar:
                pbar.last_print_t = time.time()
                pbar.mbs = []
                for n_chunks, result in enumerate(strax.continuity_check(generator), 1):
                    seen_a_chunk = True
                    if not isinstance(result, strax.Chunk):
                        raise ValueError(f"Got type {type(result)} rather than "
                                         f"a strax Chunk from the processor!")
                    # Apply functions known to contexts if any.
                    result.data = self._apply_function(result.data,
                                                       run_id,
                                                       targets_list)

                    result.data = strax.apply_selection(
                        result.data,
                        selection_str=selection_str,
                        keep_columns=keep_columns,
                        time_range=time_range,
                        time_selection=time_selection)
                    self._update_progress_bar(
                        pbar, t_start, t_end, n_chunks, result.end, result.nbytes)
                    yield result
            _p.close()

        except GeneratorExit:
            generator.throw(OutsideException(
                "Terminating due to an exception originating from outside "
                "strax's get_iter (which we cannot retrieve)."))

        except Exception as e:
            generator.throw(e)
            raise

        if not seen_a_chunk:
            if time_range is None:
                raise strax.DataCorrupted("No data returned!")
            raise ValueError(f"Invalid time range: {time_range}, "
                             "returned no chunks!")

    def _make_progress_bar(self, run_id, targets, progress_bar=True):
        """
        Make a progress bar for get_iter
        :param run_id, targets: run_id and targets
        :param progress_bar: Bool whether or not to display the progress bar
        :return: progress bar, t_start (run) and t_end (run)
        """
        try:
            t_start, t_end, = self.estimate_run_start_and_end(run_id, targets)
        except (AttributeError, KeyError, IndexError):
            # During testing some thing remain a secret
            t_start, t_end, = 0, float('inf')
        if t_end == float('inf'):
            progress_bar = False

        # Define nice progressbar format:
        bar_format = ("{desc}: "  # The loading plugin x
                      "|{bar}| "  # Bar that is being filled
                      "{percentage:.2f} % "  # Percentage
                      "[{elapsed}<{remaining}]"  # Time estimate
                      "{postfix}"  # Extra info
                      )
        description = f'Loading {"plugins" if targets[0].startswith("_temp") else targets}'
        pbar = tqdm(total=1,
                    desc=description,
                    bar_format=bar_format,
                    leave=True,
                    disable=not progress_bar)
        return pbar, t_start, t_end

    @staticmethod
    def _update_progress_bar(pbar, t_start, t_end, n_chunks, chunk_end, nbytes):
        """Do some tqdm voodoo to get the progress bar for st.get_iter"""
        if t_end - t_start > 0:
            fraction_done = (chunk_end - t_start) / (t_end - t_start)
            if fraction_done > .99:
                # Patch to 1 to not have a red pbar when very close to 100%
                fraction_done = 1
            pbar.n = np.clip(fraction_done, 0, 1)
        else:
            # Strange, start and endtime are the same, probably we don't
            # have data yet e.g. allow_incomplete == True.
            pbar.n = 0
        # Let's add the postfix which is the info behind the tqdm marker
        seconds_per_chunk = time.time() - pbar.last_print_t
        pbar.mbs.append((nbytes/1e6)/seconds_per_chunk)
        mbs = np.mean(pbar.mbs)
        if mbs < 1:
            rate = f'{mbs*1000:.1f} kB/s'
        else:
            rate = f'{mbs:.1f} MB/s'
        postfix = f'#{n_chunks} ({seconds_per_chunk:.2f} s). {rate}'
        pbar.set_postfix_str(postfix)
        pbar.update(0)

    @staticmethod
    def apply_selection(x,
                        selection_str=None,
                        keep_columns=None,
                        time_range=None,
                        time_selection='fully_contained'):
        """Return x after applying selections

        :param x: Numpy structured array
        :param selection_str: Query string or sequence of strings to apply.
        :param time_range: (start, stop) range to load, in ns since the epoch
        :param time_selection: Kind of time selection to apply:
        - skip: Do not select a time range, even if other arguments say so
        - touching: select things that (partially) overlap with the range
        - fully_contained: (default) select things fully contained in the range

        The right bound is, as always in strax, considered exclusive.
        Thus, data that ends (exclusively) exactly at the right edge of a
        fully_contained selection is returned.
        """
        warnings.warn(
            'context.apply_selection is replaced by strax.apply_selection and '
            'will be removed in a future release',
            DeprecationWarning)
        return strax.apply_selection(x,
                                     selection_str,
                                     keep_columns,
                                     time_range,
                                     time_selection)

    def make(self, run_id: ty.Union[str, tuple, list],
             targets, save=tuple(), max_workers=None,
<<<<<<< HEAD
             progress_bar=False, _skip_if_built=True,
             processor=None, **kwargs) -> None:
=======
             _skip_if_built=True,
             **kwargs) -> None:
>>>>>>> ffa281e5
        """Compute target for run_id. Returns nothing (None).
        {get_docs}
        """
        kwargs.setdefault('progress_bar', False)

        # Multi-run support
        run_ids = strax.to_str_tuple(run_id)
        if len(run_ids) == 0:
            raise ValueError("Cannot build empty list of runs")
        if len(run_ids) > 1:
            return strax.multi_run(
                self.get_array, run_ids, targets=targets,
                throw_away_result=True,
                save=save, max_workers=max_workers, **kwargs)

        if _skip_if_built and self.is_stored(run_id, targets):
            return

        for _ in self.get_iter(run_ids[0], targets,
<<<<<<< HEAD
                               progress_bar=progress_bar,
                               save=save, max_workers=max_workers,
                               processor=processor, **kwargs):
=======
                               save=save, max_workers=max_workers, **kwargs):
>>>>>>> ffa281e5
            pass

    def get_array(self, run_id: ty.Union[str, tuple, list],
                  targets, save=tuple(), max_workers=None,
                  **kwargs) -> np.ndarray:
        """Compute target for run_id and return as numpy array
        {get_docs}
        """
        run_ids = strax.to_str_tuple(run_id)

        if kwargs.get('allow_multiple', False):
            raise RuntimeError('Cannot allow_multiple with get_array/get_df')

        if len(run_ids) > 1:
            results = strax.multi_run(
                self.get_array, run_ids, targets=targets,
                save=save, max_workers=max_workers, **kwargs)
        else:
            source = self.get_iter(
                run_ids[0],
                targets,
                save=save,
                max_workers=max_workers,
                **kwargs)
            results = [x.data for x in source]

        results = np.concatenate(results)
        return results

    def accumulate(self,
                   run_id: ty.Union[str, tuple, list],
                   targets,
                   fields=None,
                   function=None,
                   store_first_for_others=True,
                   function_takes_fields=False,
                   **kwargs):
        """Return a dictionary with the sum of the result of get_array.

        :param function: Apply this function to the array before summing the
            results. Will be called as function(array), where array is
            a chunk of the get_array result.
            Should return either:
               * A scalar or 1d array -> accumulated result saved under 'result'
               * A record array or dict -> fields accumulated individually
               * None -> nothing accumulated
            If not provided, the identify function is used.

            NB: Additionally and independently, if there are any functions registered
            under context_config['apply_data_function'] these are applied first directly
            after loading the data.

        :param fields: Fields of the function output to accumulate.
            If not provided, all output fields will be accumulated.

        :param store_first_for_others: if True (default), for fields included
            in the data but not fields, store the first value seen in the data
            (if any value is seen).

        :param function_takes_fields: If True, function will be called as
            function(data, fields) instead of function(data).

        All other options are as for get_iter.

        :returns dictionary: Dictionary with the accumulated result;
            see function and store_first_for_others arguments.
            Four fields are always added:
                start: start time of the first processed chunk
                end: end time of the last processed chunk
                n_chunks: number of chunks in run
                n_rows: number of data entries in run
        """
        if kwargs.get('allow_multiple', False):
            raise RuntimeError('Cannot allow_multiple with accumulate')

        n_chunks = 0
        seen_data = False
        result = {'n_rows': 0}
        if fields is not None:
            fields = strax.to_str_tuple(fields)
        if function is None:
            def function(arr):
                return arr

            function_takes_fields = False

        for chunk in self.get_iter(run_id, targets,
                                   **kwargs):
            data = chunk.data

            if n_chunks == 0:
                result['start'] = chunk.start
                if fields is None:
                    # Sum all fields except time and endtime
                    fields = [x for x in data.dtype.names
                              if x not in ('time', 'endtime')]

            if store_first_for_others and not seen_data and len(data):
                # Store the first value we see for the non-accumulated fields
                for name in data.dtype.names:
                    if name not in fields:
                        result[name] = data[0][name]
                seen_data = True
            result['end'] = chunk.end
            result['n_rows'] += len(data)

            # Run the function
            if function_takes_fields:
                data = function(data, fields)
            else:
                data = function(data)

            # Accumulate the result
            # Don't try to be clever here,
            #   += doesn't work on readonly array fields;
            #   .sum() doesn't work on scalars
            if data is None:
                pass

            elif (isinstance(data, dict)
                  or (isinstance(data, np.ndarray)
                      and data.dtype.fields is not None)):
                # Function returned record array or dict
                for field in fields:
                    result[field] = (
                        result.get(field, 0)
                        + np.sum(data[field], axis=0))
            else:
                # Function returned a scalar or flat array
                result['result'] = (
                        np.sum(data, axis=0)
                        + result.get('result', 0))

            n_chunks += 1
            n_chunks += 1

        result['n_chunks'] = n_chunks
        return result

    def get_df(self, run_id: ty.Union[str, tuple, list],
               targets, save=tuple(), max_workers=None,
               **kwargs) -> pd.DataFrame:
        """Compute target for run_id and return as pandas DataFrame
        {get_docs}
        """
        df = self.get_array(
            run_id, targets,
            save=save, max_workers=max_workers, **kwargs)
        try:
            return pd.DataFrame.from_records(df)
        except Exception as e:
            if 'Data must be 1-dimensional' in str(e):
                raise ValueError(
                    f"Cannot load '{targets}' as a dataframe because it has "
                    f"array fields. Please use get_array.")
            raise

    def key_for(self, run_id, target):
        """
        Get the DataKey for a given run and a given target plugin. The
        DataKey is inferred from the plugin lineage. The lineage can
        come either from the _fixed_plugin_cache or computed on the fly.

        :param run_id: run id to get
        :param target: data type to get
        :return: strax.DataKey of the target
        """
        if self._plugins_are_cached((target,)):
            plugins = self._fixed_plugin_cache[self._context_hash()]
        else:
            plugins = self._get_plugins((target,), run_id)

        lineage = plugins[target].lineage
        return strax.DataKey(run_id, target, lineage)

    def get_meta(self, run_id, target) -> dict:
        """Return metadata for target for run_id, or raise DataNotAvailable
        if data is not yet available.

        :param run_id: run id to get
        :param target: data type to get
        """
        key = self.key_for(run_id, target)
        for sf in self.storage:
            try:
                return sf.get_metadata(key, **self._find_options)
            except strax.DataNotAvailable as e:
                self.log.debug(f"Frontend {sf} does not have {key}")
        raise strax.DataNotAvailable(f"Can't load metadata, "
                                     f"data for {key} not available")

    get_metadata = get_meta

    def run_metadata(self, run_id, projection=None) -> dict:
        """Return run-level metadata for run_id, or raise DataNotAvailable
        if this is not available

        :param run_id: run id to get
        :param projection: Selection of fields to get, following MongoDB
        syntax. May not be supported by frontend.
        """
        for sf in self.storage:
            if not sf.provide_run_metadata:
                continue
            try:
                return sf.run_metadata(run_id, projection=projection)
            except (strax.DataNotAvailable, NotImplementedError):
                self.log.debug(f"Frontend {sf} does not have "
                               f"run metadata for {run_id}")
        raise strax.RunMetadataNotAvailable(f"No run-level metadata available "
                                            f"for {run_id}")

    def size_mb(self, run_id, target):
        """Return megabytes of memory required to hold data"""
        md = self.get_meta(run_id, target)
        return sum([x['nbytes'] for x in md['chunks']]) / 1e6

    def run_defaults(self, run_id):
        """Get configuration defaults from the run metadata (if these exist)

        This will only call the rundb once for each run while the context is
        in existence; further calls to this will return a cached value.
        """
        if not self.context_config['use_per_run_defaults']:
            return dict()
        if run_id in self._run_defaults_cache:
            return self._run_defaults_cache[run_id]
        try:
            defs = self.run_metadata(
                run_id,
                projection=RUN_DEFAULTS_KEY).get(RUN_DEFAULTS_KEY, dict())
        except strax.RunMetadataNotAvailable:
            defs = dict()
        self._run_defaults_cache[run_id] = defs
        return defs

    def is_stored(self, run_id, target, **kwargs):
        """Return whether data type target has been saved for run_id
        through any of the registered storage frontends.

        Note that even if False is returned, the data type may still be made
        with a trivial computation.
        """
        if isinstance(target, (tuple, list)):
            return all([self.is_stored(run_id, t, **kwargs)
                        for t in target])

        # If any new options given, replace the current context
        # with a temporary one
        if len(kwargs):
            # Comment below disables pycharm from inspecting the line below it
            # noinspection PyMethodFirstArgAssignment
            self = self.new_context(**kwargs)

        for sf in self.storage:
            if self._is_stored_in_sf(run_id, target, sf):
                return True
        # None of the frontends has the data
        return False

    def _check_forbidden(self):
        """Check that the forbid_creation_of config is of tuple type.
        Otherwise, try to make it a tuple"""
        self.context_config['forbid_creation_of'] = strax.to_str_tuple(
            self.context_config['forbid_creation_of'])

    def _apply_function(self,
                        chunk_data: np.ndarray,
                        run_id: ty.Union[str, tuple, list],
                        targets: ty.Union[str, tuple, list],
                        ) -> np.ndarray:
        """
        Apply functions stored in the context config to any data that is returned via
            get_array, get_df or accumulate. Functions stored in
            context_config['apply_data_function'] should take exactly two positional
            arguments: data and targets.
        :param data: Any type of data
        :param run_id: run_id of the data.
        :param targets: list/tuple of strings of data type names to get
        :return: the data after applying the function(s)
        """
        apply_functions = self.context_config['apply_data_function']
        if hasattr(apply_functions, '__call__'):
            # Apparently someone did not read the docstring and inserted
            # a single function instead of a list.
            apply_functions = [apply_functions]
        if not isinstance(apply_functions, (tuple, list)):
            raise ValueError(f"apply_data_function in context config should be tuple of "
                             f"functions. Instead got {apply_functions}")
        for function in apply_functions:
            if not hasattr(function, '__call__'):
                raise TypeError(f'apply_data_function in the context_config got '
                                f'{function} but expected callable function with two '
                                f'positional arguments: f(data, targets).')
            # Make sure that the function takes two arguments (data and targets)
            chunk_data = function(chunk_data, run_id, targets)
        return chunk_data

    def copy_to_frontend(self,
                         run_id: str,
                         target: str,
                         target_frontend_id: ty.Optional[int] = None,
                         target_compressor: ty.Optional[str] = None,
                         rechunk: bool = False):
        """
        Copy data from one frontend to another
        :param run_id: run_id
        :param target: target datakind
        :param target_frontend_id: index of the frontend that the data should go to
            in context.storage. If no index is specified, try all.
        :param target_compressor: if specified, recompress with this compressor.
        :param rechunk: allow re-chunking for saving
        """
        if not self.is_stored(run_id, target):
            raise strax.DataNotAvailable(f'Cannot copy {run_id} {target} since it '
                                         f'does not exist')
        if len(strax.to_str_tuple(target)) > 1:
            raise ValueError(
                'copy_to_frontend only works for a single target at the time')
        if target_frontend_id is None:
            target_sf = self.storage
        elif len(self.storage) > target_frontend_id:
            # only write to selected other frontend
            target_sf = [self.storage[target_frontend_id]]
        else:
            raise ValueError(f'Cannot select {target_frontend_id}-th frontend as '
                             f'we only have {len(self.storage)} frontends!')

        # Figure out which of the frontends has the data. Raise error when none
        source_sf = self._get_source_sf(run_id, target, should_exist=True)

        # Keep frontends that:
        #  1. don't already have the data; and
        #  2. take the data; and
        #  3. are not readonly
        target_sf = [t_sf for t_sf in target_sf if
                     (not self._is_stored_in_sf(run_id, target, t_sf) and
                      t_sf._we_take(target) and
                      t_sf.readonly is False)]
        self.log.info(f'Copy data from {source_sf} to {target_sf}')
        if not len(target_sf):
            raise ValueError('No frontend to copy to! Perhaps you already stored '
                             'it or none of the frontends is willing to take it?')

        # Get the info from the source backend (s_be) that we need to fill
        # the target backend (t_be) with
        data_key = self.key_for(run_id, target)
        # This should never fail, we just tried
        s_be_str, s_be_key = source_sf.find(data_key)
        s_be = source_sf._get_backend(s_be_str)
        md = s_be.get_metadata(s_be_key)

        if target_compressor is not None:
            self.log.info(f'Changing compressor from {md["compressor"]} '
                           f'to {target_compressor}.')
            md.update({'compressor': target_compressor})

        for t_sf in target_sf:
            try:
                # Need to load a new loader each time since it's a generator
                # and will be exhausted otherwise.
                loader = s_be.loader(s_be_key)
                # Fill the target buffer
                t_be_str, t_be_key = t_sf.find(data_key, write=True)
                target_be = t_sf._get_backend(t_be_str)
                saver = target_be._saver(t_be_key, md)
                saver.save_from(loader, rechunk=rechunk)
            except NotImplementedError:
                # Target is not susceptible
                continue
            except strax.DataExistsError:
                raise strax.DataExistsError(
                    f'Trying to write {data_key} to {t_sf} which already exists, '
                    'do you have two storage frontends writing to the same place?')

    def _is_stored_in_sf(self, run_id, target,
                         storage_frontend: strax.StorageFrontend) -> bool:
        """
        :param run_id, target: run_id, target
        :param storage_frontend: strax.StorageFrontend to check if it has the
        requested datakey for the run_id and target.
        :return: if the frontend has the key or not.
        """
        key = self.key_for(run_id, target)
        try:
            storage_frontend.find(key, **self._find_options)
            return True
        except strax.DataNotAvailable:
            return False

    def _get_source_sf(self, run_id, target, should_exist=False):
        """
        Get the source storage frontend for a given run_id and target
        :param run_id, target: run_id, target
        :param should_exist: Raise a ValueError if we cannot find one
        (e.g. we already checked the data is stored)
        :return: strax.StorageFrontend or None (when raise_error is
        False)
        """
        for sf in self.storage:
            if self._is_stored_in_sf(run_id, target, sf):
                return sf
        if should_exist:
            raise ValueError('This cannot happen, we just checked that this '
                             'run should be stored?!?')

    def provided_dtypes(self, runid='0'):
        """
        Summarize useful dtype information provided by this context
        :return: dictionary of provided dtypes with their corresponding lineage hash, save_when, version
        """
        hashes = set([(d, self.key_for(runid, d).lineage_hash, p.save_when, p.__version__)
                  for p in self._plugin_class_registry.values()
                  for d in p.provides])

        return {dtype: dict(hash=h, save_when=save_when.name, version=version)
                for dtype, h, save_when, version in hashes}

    @classmethod
    def add_method(cls, f):
        """Add f as a new Context method"""
        setattr(cls, f.__name__, f)


select_docs = """
:param selection_str: Query string or sequence of strings to apply.
:param keep_columns: Array field/dataframe column names to keep. 
    Useful to reduce amount of data in memory.
:param time_range: (start, stop) range to load, in ns since the epoch
:param seconds_range: (start, stop) range of seconds since
the start of the run to load.
:param time_within: row of strax data (e.g. event) to use as time range
:param time_selection: Kind of time selectoin to apply:
- fully_contained: (default) select things fully contained in the range
- touching: select things that (partially) overlap with the range
- skip: Do not select a time range, even if other arguments say so
:param _chunk_number: For internal use: return data from one chunk.
:param progress_bar: Display a progress bar if metedata exists.
:param multi_run_progress_bar: Display a progress bar for loading multiple runs
"""

get_docs = """
:param run_id: run id to get
:param targets: list/tuple of strings of data type names to get
:param save: extra data types you would like to save
    to cache, if they occur in intermediate computations.
    Many plugins save automatically anyway.
:param max_workers: Number of worker threads/processes to spawn.
    In practice more CPUs may be used due to strax's multithreading.
:param allow_multiple: Allow multiple targets to be computed
    simultaneously without merging the results of the target. This can
    be used when mass producing plugins that are not of the same
    datakind. Don't try to use this in get_array or get_df because the
    data is not returned.
""" + select_docs

for attr in dir(Context):
    attr_val = getattr(Context, attr)
    if hasattr(attr_val, '__doc__'):
        doc = attr_val.__doc__
        if doc is not None and '{get_docs}' in doc:
            attr_val.__doc__ = doc.format(get_docs=get_docs)


@export
class OutsideException(Exception):
    pass<|MERGE_RESOLUTION|>--- conflicted
+++ resolved
@@ -1238,13 +1238,8 @@
 
     def make(self, run_id: ty.Union[str, tuple, list],
              targets, save=tuple(), max_workers=None,
-<<<<<<< HEAD
              progress_bar=False, _skip_if_built=True,
              processor=None, **kwargs) -> None:
-=======
-             _skip_if_built=True,
-             **kwargs) -> None:
->>>>>>> ffa281e5
         """Compute target for run_id. Returns nothing (None).
         {get_docs}
         """
@@ -1264,13 +1259,9 @@
             return
 
         for _ in self.get_iter(run_ids[0], targets,
-<<<<<<< HEAD
                                progress_bar=progress_bar,
                                save=save, max_workers=max_workers,
                                processor=processor, **kwargs):
-=======
-                               save=save, max_workers=max_workers, **kwargs):
->>>>>>> ffa281e5
             pass
 
     def get_array(self, run_id: ty.Union[str, tuple, list],
