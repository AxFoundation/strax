--- conflicted
+++ resolved
@@ -2578,8 +2578,7 @@
 :param multi_run_progress_bar: Display a progress bar for loading multiple runs
 """
 
-get_docs = (
-    """
+get_docs = """
 :param run_id: run id to get
 :param targets: list/tuple of strings of data type names to get
 :param ignore_errors: Return the data for the runs that successfully loaded, even if some runs
@@ -2599,15 +2598,10 @@
 :param run_id_as_bytes: Boolean if true uses byte string instead of an
     unicode string added to a multi-run array. This can save a lot of
     memory when loading many runs.
-<<<<<<< HEAD
 :param processor: Name of the processor to use. If not specified, the
     first processor from the context's processor list is used.
-""" + select_docs
-=======
 """
-    + select_docs
-)
->>>>>>> c6d86b3a
+get_docs += select_docs
 
 for attr in dir(Context):
     attr_val = getattr(Context, attr)
