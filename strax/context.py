--- conflicted
+++ resolved
@@ -10,11 +10,8 @@
 import numpy as np
 import pandas as pd
 import strax
-<<<<<<< HEAD
 import copy
-=======
 import hashlib
->>>>>>> a7d7c11e
 
 export, __all__ = strax.exporter()
 __all__ += ['RUN_DEFAULTS_KEY']
