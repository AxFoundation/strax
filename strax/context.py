--- conflicted
+++ resolved
@@ -725,11 +725,7 @@
                 # we have to deactivate the storage converter mode.
                 stc_mode = self.context_config['storage_converter']
                 self.context_config['storage_converter'] = False
-<<<<<<< HEAD
-                self.make(list(sub_run_spec.keys()), d, save=(d,))
-=======
-                self.make(list(sub_run_spec.keys()), target_i)
->>>>>>> 996324ec
+                self.make(list(sub_run_spec.keys()), target_i, save=(target_i,))
                 self.context_config['storage_converter'] = stc_mode
 
                 ldrs = []
@@ -746,16 +742,10 @@
                         chunk_number=chunk_number)
                     if not loader:
                         raise RuntimeError(
-<<<<<<< HEAD
-                            f"Could not load {d} for subrun {subrun} "
+                            f"Could not load {target_i} for subrun {subrun} "
                              "even though we made it? Is the plugin "
                              "you are requesting a SaveWhen.NEVER-plguin?")
-                    ldrs.append(ldr)
-=======
-                            f"Could not load {target_i} for subrun {subrun} "
-                            f"even though we made it??")
                     ldrs.append(loader)
->>>>>>> 996324ec
 
                 def concat_loader(*args, **kwargs):
                     for x in ldrs:
@@ -787,14 +777,9 @@
                     raise strax.DataNotAvailable(
                         f"{target_i} for {run_id} not found in any storage, and "
                         "your context specifies it cannot be created.")
-<<<<<<< HEAD
                     
-                to_compute[d] = p
-                for dep_d in p.depends_on:
-=======
                 to_compute[target_i] = target_plugin
                 for dep_d in target_plugin.depends_on:
->>>>>>> 996324ec
                     check_cache(dep_d)
             
             # Should we save this data? If not, return.
@@ -813,15 +798,10 @@
             elif target_plugin.save_when == strax.SaveWhen.TARGET:
                 if target_i not in targets:
                     return
-<<<<<<< HEAD
-            elif p.save_when == strax.SaveWhen.EXPLICIT:
+            elif target_plugin.save_when == strax.SaveWhen.EXPLICIT:
                 # If we arrive here in case of a superrun the user want to save
                 # as self.context_config['write_superruns'] is true.
-                if d not in save and not _is_superrun:
-=======
-            elif target_plugin.save_when == strax.SaveWhen.EXPLICIT:
-                if target_i not in save:
->>>>>>> 996324ec
+                if target_plugin not in save and not _is_superrun:
                     return
             else:
                 assert target_plugin.save_when == strax.SaveWhen.ALWAYS
