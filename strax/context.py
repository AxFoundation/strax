--- conflicted
+++ resolved
@@ -1254,16 +1254,10 @@
         pbar.update(0)
 
     def make(self, run_id: ty.Union[str, tuple, list],
-<<<<<<< HEAD
-             targets, save=tuple(), max_workers=None,
-             progress_bar=False, _skip_if_built=True,
-             processor=None, **kwargs) -> None:
-=======
              targets, save=tuple(),
              max_workers=None,
              _skip_if_built=True,
-             **kwargs) -> None:
->>>>>>> d3608efc
+             processor=None, **kwargs) -> None:
         """Compute target for run_id. Returns nothing (None).
         {get_docs}
         """
