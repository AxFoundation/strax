import numpy as np
import numba

<<<<<<< HEAD
# Define error message as a constant
=======

class SortingError(Exception):
    """Custom exception for sorting violations."""

    pass


# Common error message for unstable sort methods
>>>>>>> b609e712
UNSTABLE_SORT_MESSAGE = (
    "quicksort and heapsort are not allowed due to non-deterministic behavior.\n"
    "Please use mergesort for deterministic sorting behavior."
)

<<<<<<< HEAD
@numba.njit(nogil=True, cache=True)
def stable_sort(arr, kind='mergesort'):
    """Numba-optimized stable sort function using mergesort.
    
    Args:
        arr: numpy array to sort
        kind: sorting algorithm to use (only 'mergesort' is allowed)
    
    Returns:
        Sorted array using mergesort algorithm
    """
    if kind != 'mergesort':
        raise ValueError(UNSTABLE_SORT_MESSAGE)
    return np.sort(arr)

@numba.njit(nogil=True, cache=True)
def stable_argsort(arr, kind='mergesort'):
    """Numba-optimized stable argsort function using mergesort.
    
    Args:
        arr: numpy array to sort
        kind: sorting algorithm to use (only 'mergesort' is allowed)
    
    Returns:
        Indices that would sort the array using mergesort algorithm
    """
    if kind != 'mergesort':
        raise ValueError(UNSTABLE_SORT_MESSAGE)
    return np.argsort(arr, kind='mergesort')
=======

def enforce_stable_sort_warning():
    """Issues warning about using stable_sort wrapper."""
    warnings.warn(
        "Consider using stable_sort or stable_argsort to ensure deterministic behavior.",
        UserWarning,
        stacklevel=3,
    )


def create_sort_wrapper(original_func):
    """Creates a wrapper that enforces stable_sort usage."""

    @functools.wraps(original_func)
    def wrapper(arr, *args, **kwargs):
        # Check for explicitly disallowed sorting methods
        if kwargs.get("kind") in ("quicksort", "heapsort"):
            raise SortingError(UNSTABLE_SORT_MESSAGE)

        # Enforce mergesort
        kwargs["kind"] = "mergesort"
        return original_func(arr, *args, **kwargs)

    return wrapper


def create_numba_stable_sort(sort_func):
    """Creates a Numba-optimized stable sort function."""

    @numba.njit(nogil=True, cache=True)
    def _stable_sort(arr, kind="mergesort"):
        if kind in ("quicksort", "heapsort"):
            raise ValueError(UNSTABLE_SORT_MESSAGE)
        return sort_func(arr, kind="mergesort")

    return _stable_sort


# Create Numba-optimized versions
numba_stable_sort = create_numba_stable_sort(np.sort)
numba_stable_argsort = create_numba_stable_sort(np.argsort)

# Create wrapped versions of regular numpy sort functions
stable_sort = create_sort_wrapper(np.sort)
stable_argsort = create_sort_wrapper(np.argsort)
>>>>>>> b609e712
<|MERGE_RESOLUTION|>--- conflicted
+++ resolved
@@ -1,24 +1,12 @@
 import numpy as np
 import numba
 
-<<<<<<< HEAD
 # Define error message as a constant
-=======
-
-class SortingError(Exception):
-    """Custom exception for sorting violations."""
-
-    pass
-
-
-# Common error message for unstable sort methods
->>>>>>> b609e712
 UNSTABLE_SORT_MESSAGE = (
     "quicksort and heapsort are not allowed due to non-deterministic behavior.\n"
     "Please use mergesort for deterministic sorting behavior."
 )
 
-<<<<<<< HEAD
 @numba.njit(nogil=True, cache=True)
 def stable_sort(arr, kind='mergesort'):
     """Numba-optimized stable sort function using mergesort.
@@ -47,51 +35,4 @@
     """
     if kind != 'mergesort':
         raise ValueError(UNSTABLE_SORT_MESSAGE)
-    return np.argsort(arr, kind='mergesort')
-=======
-
-def enforce_stable_sort_warning():
-    """Issues warning about using stable_sort wrapper."""
-    warnings.warn(
-        "Consider using stable_sort or stable_argsort to ensure deterministic behavior.",
-        UserWarning,
-        stacklevel=3,
-    )
-
-
-def create_sort_wrapper(original_func):
-    """Creates a wrapper that enforces stable_sort usage."""
-
-    @functools.wraps(original_func)
-    def wrapper(arr, *args, **kwargs):
-        # Check for explicitly disallowed sorting methods
-        if kwargs.get("kind") in ("quicksort", "heapsort"):
-            raise SortingError(UNSTABLE_SORT_MESSAGE)
-
-        # Enforce mergesort
-        kwargs["kind"] = "mergesort"
-        return original_func(arr, *args, **kwargs)
-
-    return wrapper
-
-
-def create_numba_stable_sort(sort_func):
-    """Creates a Numba-optimized stable sort function."""
-
-    @numba.njit(nogil=True, cache=True)
-    def _stable_sort(arr, kind="mergesort"):
-        if kind in ("quicksort", "heapsort"):
-            raise ValueError(UNSTABLE_SORT_MESSAGE)
-        return sort_func(arr, kind="mergesort")
-
-    return _stable_sort
-
-
-# Create Numba-optimized versions
-numba_stable_sort = create_numba_stable_sort(np.sort)
-numba_stable_argsort = create_numba_stable_sort(np.argsort)
-
-# Create wrapped versions of regular numpy sort functions
-stable_sort = create_sort_wrapper(np.sort)
-stable_argsort = create_sort_wrapper(np.argsort)
->>>>>>> b609e712
+    return np.argsort(arr, kind='mergesort')