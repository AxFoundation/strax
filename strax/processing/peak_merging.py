import strax
import numba
import numpy as np

export, __all__ = strax.exporter()


@export
def merge_peaks(peaks, start_merge_at, end_merge_at,
                max_buffer=int(1e5)):
    """Merge specified peaks with their neighbors, return merged peaks

    :param peaks: Record array of strax peak dtype.
    :param start_merge_at: Indices to start merge at
    :param end_merge_at: EXCLUSIVE indices to end merge at
    :param max_buffer: Maximum number of samples in the sum_waveforms
    and other waveforms of the resulting peaks (after merging).

    Peaks must be constructed based on the properties of constituent peaks,
    it being too time-consuming to revert to records/hits.
    """
    assert len(start_merge_at) == len(end_merge_at)
    new_peaks = np.zeros(len(start_merge_at), dtype=peaks.dtype)

    # Do the merging. Could numbafy this to optimize, probably...
    buffer = np.zeros(max_buffer, dtype=np.float32)
    buffer_top = np.zeros(max_buffer, dtype=np.float32)

    for new_i, new_p in enumerate(new_peaks):

        old_peaks = peaks[start_merge_at[new_i]:end_merge_at[new_i]]
        common_dt = np.gcd.reduce(old_peaks['dt'])
        first_peak, last_peak = old_peaks[0], old_peaks[-1]
        new_p['channel'] = first_peak['channel']

        # The new endtime must be at or before the last peak endtime
        # to avoid possibly overlapping peaks
        new_p['time'] = first_peak['time']
        new_p['dt'] = common_dt
        new_p['length'] = \
            (strax.endtime(last_peak) - new_p['time']) // common_dt

        # re-zero relevant part of buffers (overkill? not sure if
        # this saves much time)
        buffer[:min(
            int(
                (
                        last_peak['time']
                        + (last_peak['length'] * old_peaks['dt'].max())
                        - first_peak['time']) / common_dt
            ),
            len(buffer)
        )] = 0
        buffer_top[:min(
            int(
                (
                        last_peak['time']
                        + (last_peak['length'] * old_peaks['dt'].max())
                        - first_peak['time']) / common_dt
            ),
            len(buffer_top)
        )] = 0

        for p in old_peaks:
            # Upsample the sum and top/bottom array waveforms into their buffers
            upsample = p['dt'] // common_dt
            n_after = p['length'] * upsample
            i0 = (p['time'] - new_p['time']) // common_dt
            buffer[i0: i0 + n_after] = \
                np.repeat(p['data'][:p['length']], upsample) / upsample
            buffer_top[i0: i0 + n_after] = \
                np.repeat(p['data_top'][:p['length']], upsample) / upsample

            # Handle the other peak attributes
            new_p['area'] += p['area']
            new_p['area_per_channel'] += p['area_per_channel']
            new_p['n_hits'] += p['n_hits']
            new_p['saturated_channel'][p['saturated_channel'] == 1] = 1

        # Downsample the buffers into new_p['data'], new_p['data_top'],
        # and new_p['data_bot']
        strax.store_downsampled_waveform(new_p, buffer, True, buffer_top)

        new_p['n_saturated_channels'] = new_p['saturated_channel'].sum()

        # Use the tight coincidence of the peak with the highest amplitude
        i_max_subpeak = old_peaks['data'].max(axis=1).argmax()
        new_p['tight_coincidence'] = old_peaks['tight_coincidence'][i_max_subpeak]
        
        # If the endtime was in the peaks we have to recompute it here 
        # because otherwise it will stay set to zero due to the buffer
        if 'endtime' in new_p.dtype.names:
            new_p['endtime'] = strax.endtime(last_peak)
    return new_peaks


@export
def replace_merged(orig, merge):
    """Return sorted array of 'merge' and members of 'orig' that do not touch
    any of merge
    :param orig: Array of interval-like objects (e.g. peaks)
    :param merge: Array of interval-like objects (e.g. peaks)
    """
    if not len(merge):
        return orig

    skip_windows = strax.touching_windows(orig, merge)
    skip_n = np.diff(skip_windows, axis=1).sum()
    result = np.zeros(len(orig) - skip_n + len(merge),
                      dtype=orig.dtype)
    _replace_merged(result, orig, merge, skip_windows)
    return result


@numba.njit(cache=True, nogil=True)
def _replace_merged(result, orig, merge, skip_windows):
    result_i = window_i = 0
    skip_start, skip_end = skip_windows[0]
    n_orig = len(orig)

    n_skipped = 0

    for orig_i in range(n_orig):
        if orig_i == skip_end:
            result[result_i] = merge[window_i]
            result_i += 1

            window_i += 1
            if window_i == len(skip_windows):
                skip_start = skip_end = n_orig + 100
            else:
                skip_start, skip_end = skip_windows[window_i]

        if orig_i >= skip_start:
            n_skipped += 1
            continue

        result[result_i] = orig[orig_i]
        result_i += 1

    if skip_end == n_orig:
        # Still have to insert the last merged S2
        # since orig_i == skip_end is never met
        assert result_i == len(result) - 1
        assert window_i == len(merge) - 1
        result[result_i] = merge[window_i]
        result_i += 1
        window_i += 1

    assert result_i == len(result)
    assert window_i == len(skip_windows)

    
@export
@numba.njit(cache=True, nogil=True)
def add_lone_hits(peaks, lone_hits, to_pe, n_top_channels=0):
    """
    Function which adds information from lone hits to peaks if lone hit
    is inside a peak (e.g. after merging.). Modifies peak area and data
    inplace.

    :param peaks: Numpy array of peaks
    :param lone_hits: Numpy array of lone_hits
    :param to_pe: Gain values to convert lone hit area into PE.
    :param n_top_channels: Number of top array channels.
    """
    fully_contained_index = strax.fully_contained_in(lone_hits, peaks)

    for fc_i, lh_i in zip(fully_contained_index, lone_hits):
        if fc_i == -1:
            continue
        p = peaks[fc_i]
        lh_area = lh_i['area'] * to_pe[lh_i['channel']]
        p['area'] += lh_area
        p['area_per_channel'][lh_i['channel']] += lh_area

<<<<<<< HEAD
        # Add lone hit as delta pulse to waveform:
        index = (lh_i['time'] - p['time'])//p['dt']
        if index < 0 or index > len(p['data']):
            raise ValueError('Hit outside of full containment!')
        p['data'][index] += lh_area
=======
        # Add lone hit as delta pulse to waveforms:
        index = (p['time'] - lh_i['time'])//p['dt']
        p['data'][index] += lh_area

        if n_top_channels > 0:
            if lh_i['channel'] < n_top_channels:
                p['data_top'][index] += lh_area
>>>>>>> e8b03fc2
<|MERGE_RESOLUTION|>--- conflicted
+++ resolved
@@ -174,18 +174,12 @@
         p['area'] += lh_area
         p['area_per_channel'][lh_i['channel']] += lh_area
 
-<<<<<<< HEAD
         # Add lone hit as delta pulse to waveform:
         index = (lh_i['time'] - p['time'])//p['dt']
         if index < 0 or index > len(p['data']):
             raise ValueError('Hit outside of full containment!')
         p['data'][index] += lh_area
-=======
-        # Add lone hit as delta pulse to waveforms:
-        index = (p['time'] - lh_i['time'])//p['dt']
-        p['data'][index] += lh_area
 
         if n_top_channels > 0:
             if lh_i['channel'] < n_top_channels:
-                p['data_top'][index] += lh_area
->>>>>>> e8b03fc2
+                p['data_top'][index] += lh_area