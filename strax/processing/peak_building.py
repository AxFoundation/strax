--- conflicted
+++ resolved
@@ -176,24 +176,13 @@
             wv_buffer[: p["length"] * downsample_factor].reshape(-1, downsample_factor).sum(axis=1)
         )
         p["dt"] *= downsample_factor
-<<<<<<< HEAD
-
-        # If the waveform is downsampled, we can store the first samples of the waveform
-        if store_in_data_start:
-            if p["length"] > len(p["data_start"]):
-                p["data_start"] = wv_buffer[: len(p["data_start"])]
-            else:
-                p["data_start"][: p["length"]] = wv_buffer[: p["length"]]
-
-=======
->>>>>>> 10b63635
     else:
         if store_in_data_top:
             p["data_top"][: p["length"]] = wv_buffer_top[: p["length"]]
         p["data"][: p["length"]] = wv_buffer[: p["length"]]
 
     # If the waveform is downsampled, we can store the first samples of the waveform
-    if store_waveform_start and (downsample_factor <= max_downsample_factor_waveform_start):
+    if store_in_data_start:
         if p["length"] > len(p["data_start"]):
             p["data_start"] = wv_buffer[: len(p["data_start"])]
         else:
