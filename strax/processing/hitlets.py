--- conflicted
+++ resolved
@@ -151,29 +151,7 @@
 
 
 @export
-@numba.njit(nogil=True, cache=True)
-<<<<<<< HEAD
-def get_hitlets_data(hitlets, records, to_pe):
-=======
-def refresh_hit_to_hitlets(hits, hitlets):
-    """
-    Function which copies basic hit information into a new hitlet array.
-    """
-    nhits = len(hits)
-    for ind in range(nhits):
-        h_new = hitlets[ind]
-        h_old = hits[ind]
-
-        h_new['time'] = h_old['time']
-        h_new['length'] = h_old['length']
-        h_new['channel'] = h_old['channel']
-        h_new['area'] = h_old['area']
-        h_new['dt'] = h_old['dt']
-
-
-@export
 def get_hitlets_data(hitlets, records, to_pe, min_hitlet_sample=100):
->>>>>>> e5b0b420
     """
     Function which searches for every hitlet in a given chunk the 
     corresponding records data. Additionally compute the total area of
@@ -333,7 +311,6 @@
         h['range_hdr_80p_area'] = resh[1,1]-resh[1,0]
 
 
-
 @export
 @numba.njit(cache=True, nogil=True)
 def get_fwxm(hitlet, fraction=0.5):
@@ -410,6 +387,7 @@
             s = d
             return ind, s
     return len(data)-1, data[-1]
+
 
 @export
 def conditional_entropy(hitlets, template='flat', square_data=False):
