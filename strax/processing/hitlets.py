--- conflicted
+++ resolved
@@ -499,14 +499,6 @@
     return res
 
 
-<<<<<<< HEAD
-=======
-import numpy as np
-import numba
-import strax
-
-
->>>>>>> b0fb1cec
 @export
 @numba.njit(cache=True)
 def _compute_simple_edges(interval_indices, dt):
