import os
from functools import wraps

import strax
import numba
from numba.typed import List
import numpy as np

export, __all__ = strax.exporter()


@export
def sort_by_time(x):
    """Sorts things. Either by time or by time, then channel if both
    fields are in the given array.
    """
    if len(x) == 0:
        return x

    if 'channel' in x.dtype.names:
        min_channel = x['channel'].min()
        channel = x['channel'].copy()
        if min_channel < 0:
            channel -= min_channel
    else:
        channel = np.ones(len(x))

    max_time_difference = (np.iinfo(np.int64).max - 10) / (channel.max()+1)
    # Subtract 10 to have some extra margin, just in case.
    # Use absolute to account for peaks which are channel -1.
    _time_range_too_large = (x['time'].max() - x['time'].min()) > max_time_difference
    if not _time_range_too_large:
        # Faster sorting:
        x = _sort_by_time_and_channel(x, channel, channel.max()+1)
    elif 'channel' in x.dtype.names:
        x = np.sort(x, order=('time', 'channel'))
    else:
        x = np.sort(x, order=('time',))
    return x

@numba.jit(nopython=True, nogil=True, cache=True)
def _sort_by_time_and_channel(x, channel, max_channel_plus_one, sort_kind='mergesort'):
    """
    Assumes you have no more than 10k channels, and records don't span
    more than 11 days.

    (5-10x) faster than np.sort(order=...), as np.sort looks at all fields
    """
    # I couldn't get fast argsort on multiple keys to work in numba
    # So, let's make a single key...
    sort_key = (x['time'] - x['time'].min()) * max_channel_plus_one + channel
    sort_i = np.argsort(sort_key, kind=sort_kind)
    return x[sort_i]


# Getting endtime jitted is a bit awkward, especially since it has to
# keep working with NUMBA_DISABLE_JIT, which we use for coverage tests.
# See https://github.com/numba/numba/issues/4759
if os.environ.get("NUMBA_DISABLE_JIT"):
    @export
    def endtime(x):
        """Return endtime of intervals x"""
        if 'endtime' in x.dtype.fields:
            return x['endtime']
        else:
            return x['time'] + x['length'] * x['dt']
else:
    @export
    @numba.generated_jit(nopython=True, nogil=True)
    def endtime(x):
        """Return endtime of intervals x"""
        if 'endtime' in x.dtype.fields:
            return lambda x: x['endtime']
        else:
            return lambda x: x['time'] + x['length'] * x['dt']


@export
@numba.jit(nopython=True, nogil=True, cache=True)
def from_break(x, safe_break, not_before=0, left=True, tolerant=False):
    """Return records on side of a break at least safe_break long
    If there is no such break, return the best break found.
    """
    if tolerant:
        raise NotImplementedError
    if not len(x):
        raise NotImplementedError("Cannot find breaks in empty data")
    if len(x) == 1:
        raise NoBreakFound()

    break_i = _find_break_i(x, safe_break=safe_break, not_before=not_before)
    break_time = x[break_i]['time']

    if left:
        return x[:break_i], break_time
    else:
        return x[break_i:], break_time


@export
class NoBreakFound(Exception):
    pass


@export
@numba.jit(nopython=True, nogil=True, cache=True)
def _find_break_i(data, safe_break, not_before):
    """Return first index of element right of the first gap
    larger than safe_break in data.

    Assumes all x have the same length and are sorted!

    :param tolerant: if no break found, yield an as good as possible break
    anyway.
    """
    assert len(data) >= 2
    latest_end_seen = max(not_before, strax.endtime(data[0]))
    for i, d in enumerate(data):
        if i == 0:
            continue
        if d['time'] >= latest_end_seen + safe_break:
            return i
        latest_end_seen = max(latest_end_seen,
                              strax.endtime(d))
    raise NoBreakFound


@export
@numba.jit(nopython=True, nogil=True, cache=True)
def fully_contained_in(things, containers, length_threshold=0, needs_check_timing=True):
    """Return array of len(things) with index of interval in containers
    for which things are fully contained in a container, or -1 if no such
    exists.
    We assume all intervals are sorted by time, and b_intervals
    nonoverlapping.
    """
    if needs_check_timing:
        _check_things_containers(things, containers, length_threshold, sorted_endtime=False)
    result = np.ones(len(things), dtype=np.int32) * -1
    a_starts = things['time']
    b_starts = containers['time']
    a_ends = strax.endtime(things)
    b_ends = strax.endtime(containers)
    _fc_in(a_starts, b_starts, a_ends, b_ends, result)
    return result


@numba.jit(nopython=True, nogil=True, cache=True)
def _fc_in(a_starts, b_starts, a_ends, b_ends, result):
    b_i = 0
    for a_i in range(len(a_starts)):
        # Skip ahead one or more b's if we're beyond them
        # Note <= in second condition: end is an exclusive bound
        while b_i < len(b_starts) and b_ends[b_i] <= a_starts[a_i]:
            b_i += 1
        if b_i == len(b_starts):
            break

        # Check for containment. We only need to check one b, since bs
        # are nonoverlapping
        if b_starts[b_i] <= a_starts[a_i] and a_ends[a_i] <= b_ends[b_i]:
            result[a_i] = b_i


@export
def split_by_containment(things, containers, length_threshold=0, needs_check_timing=True):
    """
    Return list of thing-arrays contained in each container. Result is
    returned as a numba.typed.List or list if containers are empty.

    Assumes everything is sorted, and containers are non-overlapping.
    """
    if needs_check_timing:
        _check_things_containers(things, containers, length_threshold, sorted_endtime=False)
    if not len(containers):
        # No containers so return empty numba.typed.List
        empty_list = List()
        # Small hack to define its type before returning it:
        empty_list.append(np.zeros(0, dtype=things.dtype))
        empty_list = empty_list[:0]
        return empty_list

    return _split_by_containment(things, containers, length_threshold, needs_check_timing)


@numba.jit(nopython=True, nogil=True, cache=True)
def _split_by_containment(things, containers, length_threshold=0, needs_check_timing=True):
    # Index of which container each thing belongs to, or -1
    which_container = fully_contained_in(things, containers, length_threshold, needs_check_timing)

    # Restrict to things in containers
    mask = which_container != -1
    things = things[mask]
    which_container = which_container[mask]
    if not len(things):
        # Return list of empty things in case things are empty,
        # needed to preserve dtype in LoopPlugins.
        things_split = List()
        for _ in range(len(containers)):
            things_split.append(things[:0])
        return things_split

    # Split things up by container
    split_indices = np.where(np.diff(which_container))[0] + 1
    things_split = _split(things, split_indices)

    # Insert empty arrays for empty containers
    empty_containers = _get_empty_container_ids(len(containers),
                                                np.unique(which_container))
    for c_i in empty_containers:
        things_split.insert(c_i, things[:0])

    return things_split


@numba.njit(cache=True, nogil=True)
def _split(things, split_indices):
    """
    Helper to replace np.split, required since numba numpy.split does
    not return a typed.List. Hence outputs cannot be unified.
    """
    things_split = List()
    if len(split_indices):
        # Found split indices so split things up:
        prev_si = 0
        for si in split_indices:
            things_split.append(things[prev_si:si])
            prev_si = si

        if prev_si < len(things):
            # Append things after last gap if exist
            things_split.append(things[prev_si:])
    else:
        # If there are no split indices, all things are in the same
        # container
        things_split.append(things)
    return things_split


@numba.njit(cache=True, nogil=True)
def _get_empty_container_ids(n_containers, full_container_ids):
    """
    Helper to replace np.setdiff1d for numbafied split_by_containment.
    """
    res = np.zeros(n_containers, dtype=np.int64)

    n_empty = 0
    prev_fid = 0
    for fid in full_container_ids:
        # Loop over all container ids with input, ids in between
        # must be empty:
        n = fid - prev_fid
        res[n_empty:n_empty + n] = np.arange(prev_fid, fid, dtype=np.int64)
        prev_fid = fid + 1
        n_empty += n

    if prev_fid < n_containers:
        # Do the rest if there is any:
        n = n_containers - prev_fid
        res[n_empty:n_empty + n] = np.arange(prev_fid, n_containers, dtype=np.int64)
        n_empty += n
    return res[:n_empty]


@export
@numba.jit(nopython=True, nogil=True, cache=True)
def overlap_indices(a1, n_a, b1, n_b):
    """Given interval [a1, a1 + n_a), and [b1, b1 + n_b) of integers,
    return indices [a_start, a_end), [b_start, b_end) of overlapping region.
    """
    if n_a < 0 or n_b < 0:
        raise ValueError("Negative interval length passed to overlap test")

    if n_a == 0 or n_b == 0:
        return (0, 0), (0, 0)

    # a: p, b: r
    s = a1 - b1

    if s <= -n_a:
        # B is completely right of a
        return (0, 0), (0, 0)

    # Range in b that overlaps with a
    b_start = max(0, s)
    b_end = min(n_b, s + n_a)
    if b_start >= b_end:
        # B is completely left of a
        return (0, 0), (0, 0)

    # Range of a that overlaps with b
    a_start = max(0, -s)
    a_end = min(n_a, -s + n_b)

    return (a_start, a_end), (b_start, b_end)


@export
def split_touching_windows(things, containers, window=0):
    """
    Split things by their containers and return a list of length containers
    :param things: Sorted array of interval-like data
    :param containers: Sorted array of interval-like data
    :param window: threshold distance for touching check
    For example:
       - window = 0: things must overlap one sample
       - window = -1: things can start right after container ends
         (i.e. container endtime equals the thing starttime, since strax
          endtimes are exclusive)
    :return:
    """
    windows = touching_windows(things, containers, window)
    return _split_by_window(things, windows)


@numba.njit
def _split_by_window(r, windows):
    result = []
    for w in windows:
        result.append(r[w[0]:w[1]])
    return result


@export
def touching_windows(things, containers, window=0, length_threshold=1, needs_check_timing=True):
    """Return array of (start, exclusive end) indices into things which extend
    to within window of the container, for each container in containers.

    :param things: Sorted array of interval-like data
    :param containers: Sorted array of interval-like data
    :param window: threshold distance for touching check
    For example:
       - window = 0: things must overlap one sample
       - window = -1: things can start right after container ends
         (i.e. container endtime equals the thing starttime, since strax
          endtimes are exclusive)
    """
    if needs_check_timing:
        _check_things_containers(things, containers, length_threshold, sorted_endtime=True)
    return _touching_windows(
        things['time'], strax.endtime(things),
        containers['time'], strax.endtime(containers),
        window=window)


@numba.njit(nogil=True, cache=True)
def _touching_windows(thing_start, thing_end,
                      container_start, container_end,
                      window=0):
    result = np.zeros((len(container_start), 2), dtype=np.int32)
    n = len(thing_start)
    left_i = right_i = 0

    for i, t0 in enumerate(container_start):
        t1 = container_end[i]

        while left_i <= n - 1 and thing_end[left_i] <= t0 - window:
            # left_i ends before the window starts (so it's still outside)
            left_i += 1
        # Now left_i is the first index inside the window
        # -- unless it is outside the array, in which case right_i
        # will also be.

        while right_i <= n - 1 and thing_start[right_i] < t1 + window:
            # right_i starts before the window ends (so it could be inside)
            right_i += 1
        # Now right_i is the last index inside the window
        # or outside the array.

        result[i] = left_i, right_i

    return result

<<<<<<< HEAD

@numba.jit(nopython=True, nogil=True, cache=True)
def numbadiff(x):
    return x[1:] - x[:-1]


@numba.jit(nopython=True, nogil=True, cache=True)
def _check_things_containers(things, containers, length_threshold=0, sorted_endtime=True):
    """
    Check whether things and containers have correct timing
    :param things: Sorted array of interval-like data
    :param containers: Sorted array of interval-like data
    """
    # It seems numba error massage should be constant
    _check_sorted_time(things, containers)
    if sorted_endtime:
        _check_sorted_endtime(things, containers)
    _check_length(things, containers, length_threshold)
    _check_overlapping(things, containers)


@numba.jit(nopython=True, nogil=True, cache=True)
def _check_sorted_time(things, containers):
    """
    Check whether things and containers are sorted
    :param things: Sorted array of interval-like data
    :param containers: Sorted array of interval-like data
    """
    mask = np.all(numbadiff(things['time']) >= 0)
    assert mask, "things's time should be sorted"
    mask = np.all(numbadiff(containers['time']) >= 0)
    assert mask, "containers's time should be sorted"


@numba.jit(nopython=True, nogil=True, cache=True)
def _check_sorted_endtime(things, containers):
    """
    Check whether things and containers are sorted
    :param things: Sorted array of interval-like data
    :param containers: Sorted array of interval-like data
    """
    mask = np.all(numbadiff(strax.endtime(things)) >= 0)
    assert mask, "things's endtime should be sorted"
    mask = np.all(numbadiff(strax.endtime(containers)) >= 0)
    assert mask, "containers's endtime should be sorted"


@numba.jit(nopython=True, nogil=True, cache=True)
def _check_length(things, containers, length_threshold=0):
    """
    Check whether things and containers have large enough length
    :param things: Sorted array of interval-like data
    :param containers: Sorted array of interval-like data
    """
    mask = np.all(strax.endtime(things) - things['time'] >= length_threshold)
    assert mask, 'things should have non-negative length'
    mask = np.all(strax.endtime(containers) - containers['time'] >= length_threshold)
    assert mask, 'containers should have non-negative length'


@numba.jit(nopython=True, nogil=True, cache=True)
def _check_overlapping(things, containers):
    """
    Check whether things and containers are not overlapping
    :param things: Sorted array of interval-like data
    :param containers: Sorted array of interval-like data
    """
    mask = np.all(things['time'][1:] - strax.endtime(things)[:-1] >= 0)
    assert mask, 'things should not be overlapping'
    mask = np.all(containers['time'][1:] - strax.endtime(containers)[:-1] >= 0)
    assert mask, 'containers should not be overlapping'
=======
@export
def abs_time_to_prev_next_interval(things, intervals):
    """Function which determines the time difference of things to
    previous and next interval, e.g., events to veto intervals. Assumes
    that things do not overlap.
    
    :param things: Numpy structured array containing strax time fields
    :param intervals: Numpy structured array containing time fields
    :returns: Two integer arrays with the time difference to the 
        previous and next intervals. 
    """
    _things_do_not_overlap = (strax.endtime(things)[:-1] - things['time'][1:]) <= 0
    assert np.all(_things_do_not_overlap), 'Things overlap!'

    times_to_prev = np.ones(len(things), dtype=np.int64) * -1
    times_to_next = np.ones(len(things), dtype=np.int64) * -1
    
    _empty_events_or_intervals = ((len(things) == 0) 
                                  or (len(intervals)== 0))
    if _empty_events_or_intervals:
        return times_to_prev, times_to_next
        
    _abs_time_to_prev_next(things, intervals, times_to_prev, times_to_next)
    
    return times_to_prev, times_to_next

@numba.njit
def _abs_time_to_prev_next(things, intervals, times_to_prev, times_to_next):
    veto_intervals_seen = 0
    last_thing_end = 0
    for thing_ind, thing_i in enumerate(things):
        current_event_time = thing_i['time']
        current_event_endtime = strax.endtime(thing_i)
        
        # Exploit the fact that events cannot overlap...
        # Loop over veto intervals until:
        #   - current veto interval endtime starts overlapping with 
        #    current event. This is the interval from which we need to 
        #    start looping for the next event.
        #   - current veto_interval time starts to be larger than current 
        #    event time. Only then we can be sure we have computed the 
        #    shortest time delay as endtime is not sorted...
        for veto_interval in intervals[veto_intervals_seen:]:
            _interval_start_after_thing = veto_interval['time'] >= current_event_time
            if _interval_start_after_thing:             
                break
            
            # Always update endtime until it becomes negative:
            dt = current_event_time - strax.endtime(veto_interval)
            _ends_befor_event = dt >= 0
            if _ends_befor_event:
                times_to_prev[thing_ind] = dt
                veto_intervals_seen += 1
        
        # Now check if current veto is still within event or already after it:
        for veto_interval in intervals[veto_intervals_seen:]:
            _current_interval_before_thing_ends = veto_interval['time'] < current_event_endtime
            if _current_interval_before_thing_ends:
                continue

            # Now current veto is after event so store time:
            times_to_next[thing_ind] = veto_interval['time']  - current_event_endtime
            break
            
        veto_intervals_seen = max(0, veto_intervals_seen-1)
>>>>>>> cb5664fc
<|MERGE_RESOLUTION|>--- conflicted
+++ resolved
@@ -371,7 +371,6 @@
 
     return result
 
-<<<<<<< HEAD
 
 @numba.jit(nopython=True, nogil=True, cache=True)
 def numbadiff(x):
@@ -443,7 +442,6 @@
     assert mask, 'things should not be overlapping'
     mask = np.all(containers['time'][1:] - strax.endtime(containers)[:-1] >= 0)
     assert mask, 'containers should not be overlapping'
-=======
 @export
 def abs_time_to_prev_next_interval(things, intervals):
     """Function which determines the time difference of things to
@@ -508,5 +506,4 @@
             times_to_next[thing_ind] = veto_interval['time']  - current_event_endtime
             break
             
-        veto_intervals_seen = max(0, veto_intervals_seen-1)
->>>>>>> cb5664fc
+        veto_intervals_seen = max(0, veto_intervals_seen-1)