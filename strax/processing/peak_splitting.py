import numpy as np
import numba
import strax

export, __all__ = strax.exporter()


@export
def split_peaks(peaks, records, to_pe, n_top_pmts, store_top_waveform, algorithm='local_minimum',
                data_type='peaks', **kwargs):
    """Return peaks split according to algorithm, with waveforms summed
    and widths computed.

    :param peaks: Original peaks. Sum waveform must have been built
    and properties must have been computed (if you use them)
    :param records: Records from which peaks were built
    :param to_pe: ADC to PE conversion factor array (of n_channels)
    :param n_top_pmts: Needed for seperating the top and bottom array waveforms
    :param store_top_waveform. Bool to store top array waveform seperately
    :param algorithm: 'local_minimum' or 'natural_breaks'.
    :param data_type: 'peaks' or 'hitlets'. Specifies whether to use
        sum_wavefrom or get_hitlets_data to compute the waveform of
        the new split peaks/hitlets.
    :param result_dtype: dtype of the result.

    Any other options are passed to the algorithm.
    """
    splitter = dict(local_minimum=LocalMinimumSplitter,
                    natural_breaks=NaturalBreaksSplitter)[algorithm]()

    data_type_is_not_supported = data_type not in ('hitlets', 'peaks')
    if data_type_is_not_supported:
        raise TypeError(f'Data_type "{data_type}" is not supported.')
<<<<<<< HEAD
    return splitter(peaks, records, to_pe, n_top_pmts, store_top_waveform, data_type, next_ri, **kwargs)
=======
    return splitter(peaks, records, to_pe, data_type, **kwargs)
>>>>>>> c347764a


NO_MORE_SPLITS = -9999999


class PeakSplitter:
    """Split peaks into more peaks based on arbitrary algorithm.
    :param peaks: Original peaks. Sum waveform must have been built
    and properties must have been computed (if you use them).
    :param records: Records from which peaks were built.
    :param to_pe: ADC to PE conversion factor array (of n_channels).
    :param n_top_pmts: Needed for seperating the top and bottom array waveforms
    :param store_top_waveform. Bool to store top array waveform seperately
    :param data_type: 'peaks' or 'hitlets'. Specifies whether to use
        sum_waveform or get_hitlets_data to compute the waveform of the
        new split peaks/hitlets.
    :param do_iterations: maximum number of times peaks are recursively split.
    :param min_area: Minimum area to do split. Smaller peaks are not split.

    The function find_split_points(), implemented in each subclass
    defines the algorithm, which takes in a peak's waveform and
    returns the index to split the peak at, if a split point is
    found. Otherwise NO_MORE_SPLITS is returned and the peak is
    left as is.
    """
    find_split_args_defaults: tuple

<<<<<<< HEAD
    def __call__(self, peaks, records, to_pe, n_top_pmts, store_top_waveform, data_type,
                 next_ri=None, do_iterations=1, min_area=0, **kwargs):
=======
    def __call__(self, peaks, records, to_pe, data_type,
                 do_iterations=1, min_area=0, **kwargs):
>>>>>>> c347764a
        if not len(records) or not len(peaks) or not do_iterations:
            return peaks

        # Build the *args tuple for self.find_split_points from kwargs
        # since numba doesn't support **kwargs
        args_options = []
        for i, (k, value) in enumerate(self.find_split_args_defaults):
            if k in kwargs:
                value = kwargs[k]
            if k == 'threshold':
                # The 'threshold' option is a user-specified function
                value = value(peaks)
            args_options.append(value)
        args_options = tuple(args_options)

        # Check for spurious options
        argnames = [k for k, _ in self.find_split_args_defaults]
        for k in kwargs:
            if k not in argnames:
                raise TypeError(f"Unknown argument {k} for {self.__class__}")

        is_split = np.zeros(len(peaks), dtype=np.bool_)

        new_peaks = self._split_peaks(
            # Numba doesn't like self as argument, but it's ok with functions...
            split_finder=self.find_split_points,
            peaks=peaks,
            is_split=is_split,
            orig_dt=records[0]['dt'],
            min_area=min_area,
            args_options=tuple(args_options),
            result_dtype=peaks.dtype)

        if is_split.sum() != 0:
            # Found new peaks: compute basic properties
            if data_type == 'peaks':
                strax.sum_waveform(new_peaks, records, to_pe, n_top_pmts, store_top_waveform)
                strax.compute_widths(new_peaks)
            elif data_type == 'hitlets':
                # Add record fields here
                new_peaks = strax.get_hitlets_data(new_peaks, records, to_pe)

            # ... and recurse (if needed)
<<<<<<< HEAD
            new_peaks = self(new_peaks, records, to_pe, n_top_pmts, store_top_waveform, data_type, next_ri,
=======
            new_peaks = self(new_peaks, records, to_pe, data_type,
>>>>>>> c347764a
                             do_iterations=do_iterations - 1,
                             min_area=min_area, **kwargs)
            peaks = strax.sort_by_time(np.concatenate([peaks[~is_split],
                                                       new_peaks]))

        return peaks

    @staticmethod
    @strax.growing_result(dtype=strax.peak_dtype(), chunk_size=int(1e4))
    @numba.jit(nopython=True, nogil=True)
    def _split_peaks(split_finder, peaks, orig_dt, is_split, min_area,
                     args_options,
                     _result_buffer=None, result_dtype=None):
        """Loop over peaks, pass waveforms to algorithm, construct
        new peaks if and where a split occurs.
        """
        new_peaks = _result_buffer
        offset = 0

        for p_i, p in enumerate(peaks):
            if p['area'] < min_area:
                continue

            prev_split_i = 0
            w = p['data'][:p['length']]
            for split_i, bonus_output in split_finder(
                    w, p['dt'], p_i, *args_options):
                if split_i == NO_MORE_SPLITS:
                    p['max_goodness_of_split'] = bonus_output
                    # although the iteration will end anyway afterwards:
                    continue

                is_split[p_i] = True
                r = new_peaks[offset]
                r['time'] = p['time'] + prev_split_i * p['dt']
                r['channel'] = p['channel']
                # Set the dt to the original (lowest) dt first;
                # this may change when the sum waveform of the new peak
                # is computed
                r['dt'] = orig_dt
                r['length'] = (split_i - prev_split_i) * p['dt'] / orig_dt
                r['max_gap'] = -1  # Too lazy to compute this
                if r['length'] <= 0:
                    print(p['data'])
                    print(prev_split_i, split_i)
                    raise ValueError("Attempt to create invalid peak!")

                offset += 1
                if offset == len(new_peaks):
                    yield offset
                    offset = 0

                prev_split_i = split_i

        yield offset

    @staticmethod
    def find_split_points(w, dt, peak_i, *args_options):
        """This function is overwritten by LocalMinimumSplitter or LocalMinimumSplitter
        bare PeakSplitter class is not implemented"""
        raise NotImplementedError


class LocalMinimumSplitter(PeakSplitter):
    """Split peaks at significant local minima.

    On either side of a split point, local maxima are required to be
     - larger than minimum + min_height, AND
     - larger than minimum * min_ratio
    This is related to topographical prominence for mountains.
    NB: Min_height is in pe/ns, NOT pe/bin!
    """
    find_split_args_defaults = (
        ('min_height', 0),
        ('min_ratio', 0))

    @staticmethod
    @numba.jit(nopython=True, nogil=True)
    def find_split_points(w, dt, peak_i, min_height, min_ratio):
        """"Yields indices of prominent local minima in w
        If there was at least one index, yields len(w)-1 at the end
        """
        found_one = False
        last_max = -99999999999999.9
        min_since_max = 99999999999999.9
        min_since_max_i = 0

        for i, x in enumerate(w):
            if x < min_since_max:
                # New minimum since last max
                min_since_max = x
                min_since_max_i = i

            if min(last_max, x) > max(min_since_max + min_height,
                                      min_since_max * min_ratio):
                # Significant local minimum: tell caller,
                # reset both max and min finder
                yield min_since_max_i, 0.
                found_one = True
                last_max = x
                min_since_max = 99999999999999.9
                min_since_max_i = i

            if x > last_max:
                # New max, reset minimum finder state
                # Notice this is AFTER the split check,
                # to accomodate very fast rising second peaks
                last_max = x
                min_since_max = 99999999999999.9
                min_since_max_i = i

        if found_one:
            yield len(w), 0.
        yield NO_MORE_SPLITS, 0.


class NaturalBreaksSplitter(PeakSplitter):
    """Split peaks according to (variations of) the natural breaks algorithm,
    i.e. such that the sum squared difference from the mean is minimized.

    Options:
     - threshold: threshold to accept a split in the goodness of split value:
       1 - (f(left) + f(right))/f(unsplit)
     - normalize: if True, f is the variance. Otherwise, it is the
       sum squared difference from the mean (i.e. unnormalized variance)
     - split_low: if True, multiply the goodness of split value by one minus
       the ratio between the waveform at the split point and the maximum in
       the waveform. This prevent splits at high density points.
     - filter_wing_width: if > 0, do a moving average filter (without shift)
       on the waveform before the split_low computation.
       The window will include the sample itself, plus filter_wing_width (or as
       close as we can get to it given the peaks sampling) on either side.
    """
    find_split_args_defaults = (
        ('threshold', None),  # will be a numpy array of len(peaks)
        ('normalize', False),
        ('split_low', False),
        ('filter_wing_width', 0))

    @staticmethod
    @numba.njit(nogil=True)
    def find_split_points(w, dt, peak_i,
                          threshold, normalize,
                          split_low, filter_wing_width):
        gofs = natural_breaks_gof(w, dt,
                                  normalize=normalize,
                                  split_low=split_low,
                                  filter_wing_width=filter_wing_width)
        max_i = np.argmax(gofs)
        if gofs[max_i] > threshold[peak_i]:
            yield max_i, 0.
            yield len(w) - 1, 0.
        yield NO_MORE_SPLITS, gofs[max_i]


@export
@numba.njit(nogil=True, cache=True)
def natural_breaks_gof(w, dt,
                       normalize=False, split_low=False,
                       filter_wing_width=0):
    """Return natural breaks goodness of split/fit for the waveform w
    a sharp peak gives ~0, two widely separate peaks ~1.
    """
    left = sum_squared_deviations(w, normalize=normalize)
    right = sum_squared_deviations(w[::-1], normalize=normalize)[::-1]
    gof = 1 - (left + right) / left[-1]
    if split_low:
        # Adjust to prevent splits at high density points
        filter_n = filter_wing_width // dt - 1
        if filter_n > 0:
            filtered_w = symmetric_moving_average(w, filter_n)
        else:
            filtered_w = w
        gof *= 1 - filtered_w / filtered_w.max()
    return gof


@export
@numba.njit(nogil=True, cache=True)
def symmetric_moving_average(a, wing_width):
    """Return the moving average of a, over windows
    of length [2 * wing_width + 1] centered on each sample.

    (i.e. the window covers each sample itself, plus a 'wing' of width
     wing_width on either side)
    """
    if wing_width == 0:
        return a
    n = len(a)
    out = np.empty(n, dtype=a.dtype)
    asum = a[:wing_width].sum()
    count = wing_width
    for i in range(len(a)):
        # Index of the sample that just disappeared
        # from the window
        just_out = i - wing_width - 1
        if just_out > 0:
            count -= 1
            asum -= a[just_out]

        # Index of the sample that just appeared
        # in the window
        just_in = i + wing_width
        if just_in < n:
            count += 1
            asum += a[just_in]

        out[i] = asum / count
    return out


@numba.njit(nogil=True, cache=True)
def sum_squared_deviations(waveform, normalize=False):
    """Return left-to-right result of an online
    sum-intra-class variance computation on the waveform.

    :param normalize: If True, divide by the total area,
    i.e. produce ordinary variance.
    """
    mean = sum_weights = s = 0
    result = np.zeros(len(waveform))
    for i, w in enumerate(waveform):
        # Negative weights can lead to odd results, so clip waveform
        w = max(0, w)

        sum_weights += w
        if sum_weights == 0:
            continue

        mean_old = mean
        mean = mean_old + (w / sum_weights) * (i - mean_old)
        s += w * (i - mean_old) * (i - mean)
        result[i] = s
        if normalize:
            result[i] /= sum_weights

    return result<|MERGE_RESOLUTION|>--- conflicted
+++ resolved
@@ -31,11 +31,7 @@
     data_type_is_not_supported = data_type not in ('hitlets', 'peaks')
     if data_type_is_not_supported:
         raise TypeError(f'Data_type "{data_type}" is not supported.')
-<<<<<<< HEAD
     return splitter(peaks, records, to_pe, n_top_pmts, store_top_waveform, data_type, next_ri, **kwargs)
-=======
-    return splitter(peaks, records, to_pe, data_type, **kwargs)
->>>>>>> c347764a
 
 
 NO_MORE_SPLITS = -9999999
@@ -63,13 +59,8 @@
     """
     find_split_args_defaults: tuple
 
-<<<<<<< HEAD
     def __call__(self, peaks, records, to_pe, n_top_pmts, store_top_waveform, data_type,
                  next_ri=None, do_iterations=1, min_area=0, **kwargs):
-=======
-    def __call__(self, peaks, records, to_pe, data_type,
-                 do_iterations=1, min_area=0, **kwargs):
->>>>>>> c347764a
         if not len(records) or not len(peaks) or not do_iterations:
             return peaks
 
@@ -113,11 +104,7 @@
                 new_peaks = strax.get_hitlets_data(new_peaks, records, to_pe)
 
             # ... and recurse (if needed)
-<<<<<<< HEAD
             new_peaks = self(new_peaks, records, to_pe, n_top_pmts, store_top_waveform, data_type, next_ri,
-=======
-            new_peaks = self(new_peaks, records, to_pe, data_type,
->>>>>>> c347764a
                              do_iterations=do_iterations - 1,
                              min_area=min_area, **kwargs)
             peaks = strax.sort_by_time(np.concatenate([peaks[~is_split],
