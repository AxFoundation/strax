"""Base classes for storage backends, frontends, and savers in strax.

Please see the developer documentation for more details on strax' storage hierarchy.

"""

from ast import literal_eval
from concurrent.futures import wait
import logging
from packaging import version
import time
import typing
import warnings
from enum import IntEnum
from typing import List
import numpy as np

import strax

export, __all__ = strax.exporter()


@export
class DataKey:
    """Request for data to a storage registry.

    Instances of this class uniquely identify a single piece of strax data
    abstractly -- that is, it describes the full history of algorithms that
    have to be run to reproduce it.

    It is used for communication between the main Context class and storage
    frontends.

    """

    run_id: str
    data_type: str
    lineage: dict

    # Do NOT use directly, use the lineage_hash method
    _lineage_hash = ""

    def __init__(self, run_id, data_type, lineage):
        self.run_id = run_id
        self.data_type = data_type
        self.lineage = lineage

    def __repr__(self):
        return "-".join([self.run_id, self.data_type, self.lineage_hash])

    @property
    def lineage_hash(self):
        """Deterministic hash of the lineage."""
        # We cache the hash computation to benefit tight loops calling
        # this property
        if self._lineage_hash == "":
            self._lineage_hash = strax.deterministic_hash(self.lineage)
        return self._lineage_hash


@export
class DataNotAvailable(Exception):
    """Raised when requested data is not available."""

    pass


@export
class EmptyDataWarning(UserWarning):
    pass


@export
class DataExistsError(Exception):
    """Raised when attempting to write a piece of data that is already written."""

    def __init__(self, at, message=""):
        super().__init__(message)
        self.at = at


@export
class DataCorrupted(Exception):
    pass


@export
class RunMetadataNotAvailable(Exception):
    pass


@export
class StorageType(IntEnum):
    """Class attribute of how far/close data is when fetched from a given storage frontend.

    This is used to prioritize which frontend will be asked first for data (prevents loading data
    from slow frontends when fast frontends might also have the data)

    """

    # Feel free to add, could even be floats if needed
    MEMORY = 0  # Sits in cache, super fast to load
    LOCAL = 1  # Available on hard-disk, only limited by IO
    ONLINE = 2  # Limited by network bandwidth
    COMPRESSED = 3  # Data is compressed and needs (slow) decompression before loading
    REMOTE = 4  # Data needs to be fetched from another host, and downloaded
    TAPE = 10  # Nothing is as slow as tape, except pigeon post


@export
class StorageFrontend:
    """Interface to something that knows data-locations and run-level metadata.

    For example, a runs database, or a data directory on the file system.

    """

    backends: list
    can_define_runs = False
    provide_run_metadata = False
    provide_superruns = False
    storage_type = StorageType.LOCAL

    def __init__(
        self,
        readonly=False,
        provide_run_metadata=None,
        overwrite="if_broken",
        take_only=tuple(),
        exclude=tuple(),
    ):
        """
        :param readonly: If True, throws CannotWriteData whenever saving is
        attempted.
        :param provide_run_metadata: Boolean whether frontend can provide
            run-level metadata.
        :param overwrite: When to overwrite data that already exists.
            - 'never': Never overwrite any data.
            - 'if_broken': Only overwrites data if it is incomplete or broken.
            - 'always': Always overwrite data. Use with caution!
        :param take_only: Provide/accept only these data types.
        :param exclude: Do NOT provide/accept these data types.
        :param provide_run_metadata: Whether to provide run-level metadata
        (run docs). If None, use class-specific default

        If take_only and exclude are both omitted, provide all data types.
        If a data type is listed in both, it will not be provided.
        Attempting to read/write unwanted data types throws DataTypeNotWanted.
        """
        if overwrite not in "never if_broken always".split():
            raise RuntimeError(f"Invalid 'overwrite' setting {overwrite}. ")

        self.take_only = strax.to_str_tuple(take_only)
        self.exclude = strax.to_str_tuple(exclude)
        self.overwrite = overwrite
        if provide_run_metadata is not None:
            self.provide_run_metadata = provide_run_metadata

        self.readonly = readonly
        self.log = logging.getLogger(self.__class__.__name__)

    def __str__(self):
        return self.__repr__()

    def __repr__(self):
        # List the relevant attributes ('path' is actually for the
        # strax.DataDirectory but it makes more sense to put it here).
        attributes = ("readonly", "path", "exclude", "take_only")
        representation = ""
        for attr in attributes:
            if hasattr(self, attr) and getattr(self, attr):
                representation += f", {attr}: {getattr(self, attr)}"
        if representation:
            representation = " (" + representation[2:] + ")"
        representation = f"{self.__class__.__module__}.{self.__class__.__name__}" + representation
        return representation

    def loader(
        self,
        key: DataKey,
        time_range=None,
        allow_incomplete=False,
        fuzzy_for=tuple(),
        fuzzy_for_options=tuple(),
        chunk_number=None,
        executor=None,
    ):
        """Return loader for data described by DataKey.

        :param key: DataKey describing data
        :param time_range: 2-length arraylike of (start, exclusive end) of row numbers to get.
            Default is None, which means get the entire run.
        :param allow_incomplete: Allow loading of data which has not been completely written to disk
            yet.
        :param fuzzy_for: list/tuple of plugin names for which no plugin name, version, or option
            check is performed.
        :param fuzzy_for_options: list/tuple of configuration options for which no check is
            performed.
        :param chunk_number: Chunk number to load exclusively.
        :param executor: Executor for pushing load computation to

        """
        backend, backend_key = self.find(
            key,
            write=False,
            allow_incomplete=allow_incomplete,
            fuzzy_for=fuzzy_for,
            fuzzy_for_options=fuzzy_for_options,
        )
        return self._get_backend(backend).loader(
            backend_key, time_range=time_range, executor=executor, chunk_number=chunk_number
        )

    def saver(self, key, metadata, **kwargs):
        """Return saver for data described by DataKey."""
        backend, backend_key = self.find(key, write=True)
        return self._get_backend(backend).saver(backend_key, metadata, **kwargs)

    def get_metadata(
        self, key, allow_incomplete=False, fuzzy_for=tuple(), fuzzy_for_options=tuple()
    ):
        """Retrieve data-level metadata for the specified key.

        Other parameters are the same as for .find

        """
        backend, backend_key = self.find(
            key,
            write=False,
            check_broken=False,
            allow_incomplete=allow_incomplete,
            fuzzy_for=fuzzy_for,
            fuzzy_for_options=fuzzy_for_options,
        )
        return self._get_backend(backend).get_metadata(backend_key)

    def _we_take(self, data_type):
        """Return if data_type can be provided by this frontend."""
        return not (
            data_type in self.exclude or (self.take_only and data_type not in self.take_only)
        )

    def _support_superruns(self, run_id):
        """Checks if run is a superrun and if superruns are provided by frontend."""
        is_superrun = run_id.startswith("_")
        if is_superrun:
            return self.provide_superruns
        else:
            # Not a superrun
            return True

    def find(
        self,
        key: DataKey,
        write=False,
        check_broken=True,
        allow_incomplete=False,
        fuzzy_for=tuple(),
        fuzzy_for_options=tuple(),
    ):
        """Return (str: backend class name, backend-specific) key to get at / write data, or raise
        exception.

        :param key: DataKey of data to load
            {data_type: (plugin_name, version, {config_option: value, ...}, ...}
        :param write: Set to True if writing new data. The data is immediately
            registered, so you must follow up on the write!
        :param check_broken: If True, raise DataNotAvailable if data has not
            been complete written, or writing terminated with an exception.

        """
        message = (
            f"\nRequested lineage: {key.lineage}."
            f"\nIgnoring plugin lineage for: {fuzzy_for}."
            f"\nIgnoring config options: {fuzzy_for}."
        )

        if not self._we_take(key.data_type):
            raise DataNotAvailable(f"{self} does not accept or provide data type {key.data_type}")

        if not self._support_superruns(key.run_id):
            raise DataNotAvailable(f"{self} does not support superruns: {key.run_id}.")

        if write:
            if self.readonly:
                raise DataNotAvailable(f"{self} cannot write any-data, it's readonly")
            try:
                at = self.find(
                    key,
                    write=False,
                    allow_incomplete=allow_incomplete,
                    fuzzy_for=fuzzy_for,
                    fuzzy_for_options=fuzzy_for_options,
                )
                raise DataExistsError(at=at, message=(f"Data already exists at {at}.\n" + message))
            except DataNotAvailable:
                pass

        try:
            backend_name, backend_key = self._find(
                key=key,
                write=write,
                allow_incomplete=allow_incomplete,
                fuzzy_for=fuzzy_for,
                fuzzy_for_options=fuzzy_for_options,
            )
        except DataNotAvailable:
            raise DataNotAvailable(f"{key.data_type} for {key.run_id} not available." + message)

        if not write and check_broken:
            # Get the metadata to check if the data is broken
            meta = self._get_backend(backend_name).get_metadata(backend_key)
            if "exception" in meta:
                exc = meta["exception"]
                raise DataNotAvailable(
                    f"Data in {backend_name} {backend_key} corrupted due to "
                    f"exception during writing: {exc}."
                )
            if "writing_ended" not in meta and not allow_incomplete:
                raise DataNotAvailable(
                    f"Data in {backend_name} {backend_key} corrupted. No "
                    "writing_ended field present!"
                )

        return backend_name, backend_key

    def _get_backend(self, backend):
        for b in self.backends:
            if b.__class__.__name__ == backend:
                return b
        raise KeyError(f"Unknown storage backend {backend} specified")

    def _matches(
        self, lineage: dict, desired_lineage: dict, fuzzy_for: tuple, fuzzy_for_options: tuple
    ):
        """Return if lineage matches desired_lineage given ignore options."""
        if not (fuzzy_for or fuzzy_for_options):
            return lineage == desired_lineage
        args = [fuzzy_for, fuzzy_for_options]
        return self._filter_lineage(lineage, *args) == self._filter_lineage(desired_lineage, *args)

    @staticmethod
    def _filter_lineage(lineage, fuzzy_for, fuzzy_for_options):
        """Return lineage without parts to be ignored in matching."""
        return {
            data_type: (
                v[0],
                v[1],
                {
                    option_name: b
                    for option_name, b in v[2].items()
                    if option_name not in fuzzy_for_options
                },
            )
            for data_type, v in lineage.items()
            if data_type not in fuzzy_for
        }

    def _can_overwrite(self, key: DataKey):
        if self.overwrite == "always":
            return True
        if self.overwrite == "if_broken":
            metadata = self.get_metadata(key)
            return not ("writing_ended" in metadata and "exception" not in metadata)
        return False

    def find_several(self, keys, **kwargs):
        """Return list with backend keys or False for several data keys.

        Options are as for find()

        """
        # You can override this if the backend has a smarter way
        # of checking availability (e.g. a single DB query)
        result = []
        for key in keys:
            try:
                r = self.find(key, **kwargs)
            except (strax.DataNotAvailable, strax.DataCorrupted):
                r = False
            result.append(r)
        return result

    def define_run(self, name, sub_run_spec, **metadata):
        self.write_run_metadata(name, dict(sub_run_spec=sub_run_spec, **metadata))

    ##
    # Abstract methods (to override in child)
    ##

    def _scan_runs(self, store_fields):
        """Iterable of run document / metadata dictionaries."""
        yield from tuple()

    def _find(self, key: DataKey, write, allow_incomplete, fuzzy_for, fuzzy_for_options):
        """Return backend key (e.g. for filename) for data identified by key, raise
        DataNotAvailable, or DataExistsError Parameters are as for find."""
        # Use the self._matches attribute to compare lineages according to
        # the fuzzy options
        raise NotImplementedError

    def run_metadata(self, run_id, projection=None):
        """Return run metadata dictionary, or raise RunMetadataNotAvailable."""
        raise NotImplementedError

    def write_run_metadata(self, run_id, metadata):
        """Stores metadata for run_id.

        Silently overwrites any previously stored run-level metadata.

        """
        raise NotImplementedError

    def remove(self, key):
        """Removes a registration.

        Does not delete any actual data

        """
        raise NotImplementedError


@export
class StorageBackend:
    """Storage backend for strax data.

    This is a 'dumb' interface to data. Each bit of data stored is described by backend-specific
    keys (e.g. directory names). Finding and assigning backend keys is the responsibility of the
    StorageFrontend.

    The backend class name + backend_key must together uniquely identify a piece of data. So don't
    make __init__ take options like 'path' or 'host', these have to be hardcoded (or made part of
    the key).

    """

    def loader(self, backend_key, time_range=None, chunk_number=None, executor=None):
        """Iterates over strax data in backend_key.

        :param time_range: 2-length arraylike of (start,exclusive end) of desired data. Will return
            all data that partially overlaps with the range. Default is None, which means get the
            entire run.
        :param chunk_number: Chunk number to load exclusively
        :param executor: Executor to push load/decompress operations to

        """
        metadata = self.get_metadata(backend_key)

        if "strax_version" in metadata:
            v_old = metadata["strax_version"]
            if version.parse(v_old) < version.parse("0.9.0"):
                raise strax.DataNotAvailable(
                    f"Cannot load data at {backend_key}: "
                    f"it was created with strax {v_old}, "
                    f"but you have strax {strax.__version__}. "
                )
        else:
            warnings.warn(
                f"Data at {backend_key} does not say what strax "
                "version it was generated with. This means it is "
                "corrupted, or very, very old. Probably "
                "we cannot load this."
            )

        # 'start' and 'end' are not required, to allow allow_incomplete
        required_fields = ("run_id data_type data_kind dtype compressor").split()
        missing_fields = [x for x in required_fields if x not in metadata]
        if len(missing_fields):
            raise strax.DataNotAvailable(
                f"Cannot load data at {backend_key}: metadata is "
                f"missing the required fields {missing_fields}. "
            )

        if not len(metadata["chunks"]):
            raise ValueError(f"Cannot load data at {backend_key}, it has no chunks!")

        dtype = literal_eval(metadata["dtype"])

        # Common arguments for chunk construction, not stored with chunk-level
        # metadata
        chunk_kwargs = dict(
            data_type=metadata["data_type"],
            data_kind=metadata["data_kind"],
            dtype=dtype,
            target_size_mb=metadata.get("chunk_target_size_mb", strax.default_chunk_size_mb),
        )

        required_chunk_metadata_fields = "start end run_id".split()

        for i, chunk_info in enumerate(strax.iter_chunk_meta(metadata)):
            missing_fields = [x for x in required_chunk_metadata_fields if x not in chunk_info]
            if len(missing_fields):
                raise ValueError(
                    f"Error reading chunk {i} of {metadata['dtype']} "
                    f"of {metadata['run_d']} from {backend_key}: "
                    f"chunk metadata is missing fields {missing_fields}"
                )

            # Chunk number constraint
            if chunk_number is not None:
                if i != chunk_number:
                    continue

            # Time constraint
            if time_range:
                if chunk_info["end"] <= time_range[0] or time_range[1] <= chunk_info["start"]:
                    # Chunk does not cover any part of range
                    continue

            read_chunk_kwargs = dict(
                backend_key=backend_key,
                dtype=dtype,
                metadata=metadata,
                chunk_info=chunk_info,
                time_range=time_range,
                chunk_construction_kwargs=chunk_kwargs,
            )
            if executor is None:
                yield self._read_and_format_chunk(**read_chunk_kwargs)
            else:
                yield executor.submit(self._read_and_format_chunk, **read_chunk_kwargs)

    def _read_and_format_chunk(
        self, *, backend_key, dtype, metadata, chunk_info, time_range, chunk_construction_kwargs
    ) -> strax.Chunk:
        if chunk_info["n"] == 0:
            # No data, no need to load
            data = np.empty(0, dtype=dtype)
        else:
            data = self._read_chunk(
                backend_key, chunk_info=chunk_info, dtype=dtype, compressor=metadata["compressor"]
            )

        if len(data) != chunk_info["n"]:
            raise strax.DataCorrupted(
                f"Chunk {chunk_info['filename']} of {chunk_info['run_id']} has {len(data)} items, "
                f"but chunk_info {chunk_info} says {chunk_info['n']}"
            )

        _is_superrun = chunk_info["run_id"].startswith("_")
        subruns = None
        if _is_superrun:
            subruns = chunk_info["subruns"]

        result = strax.Chunk(
            start=chunk_info["start"],
            end=chunk_info["end"],
            run_id=chunk_info["run_id"],
            subruns=subruns,
            data=data,
            **chunk_construction_kwargs,
        )

        if time_range:
            if result.start < time_range[0]:
                _, result = result.split(t=time_range[0], allow_early_split=True)
            if result.end > time_range[1]:
                try:
                    result, _ = result.split(t=time_range[1], allow_early_split=False)
                except strax.CannotSplit:
                    pass

        return result

    def saver(self, key, metadata, **kwargs):
        """Return saver for data described by key."""
        metadata.setdefault("compressor", "blosc")  # TODO wrong place?
        metadata["strax_version"] = strax.__version__
        if "dtype" in metadata:
            metadata["dtype"] = metadata["dtype"].descr.__repr__()
        return self._saver(key, metadata, **kwargs)

    def get_metadata(self, backend_key: typing.Union[DataKey, str], **kwargs) -> dict:
        """Get the metadata using the backend_key and the Backend specific _get_metadata method.
        When an unforeseen error occurs, raises an strax.DataCorrupted error. Any kwargs are passed
        on to _get_metadata.

        :param backend_key: The key the backend should look for (can be string or strax.DataKey)
        :return: metadata for the data associated to the requested backend-key
        :raises strax.DataCorrupted: This backend is not able to read the metadata but it should
            exist
        :raises strax.DataNotAvailable: When there is no data associated with this backend-key

        """
        try:
            return self._get_metadata(backend_key, **kwargs)
        except (strax.DataCorrupted, strax.DataNotAvailable, NotImplementedError):
            raise
        except Exception as e:
            raise strax.DataCorrupted(f"Cannot open metadata for {str(backend_key)}") from e

    ##
    # Abstract methods (to override in child)
    ##

    def _get_metadata(self, backend_key: typing.Union[DataKey, str], **kwargs) -> dict:
        """Return metadata of data described by key."""
        raise NotImplementedError

    def _read_chunk(self, backend_key, chunk_info, dtype, compressor):
        """Return a single data chunk."""
        raise NotImplementedError

    def _saver(self, key, metadata, **kwargs):
        raise NotImplementedError


@export  # Needed for type hints elsewhere
class Saver:
    """Interface for saving a data type.

    Must work even if forked. Do NOT add unpickleable things as attributes (such as loggers)!

    """

    closed = False
    allow_rechunk = True  # If False, do not rechunk even if plugin allows it
    allow_fork = True  # If False, cannot be inlined / forked

    # This is set if the saver is operating in multiple processes at once
    # Do not set it yourself
    is_forked = False

    got_exception = None

    def __init__(self, metadata, saver_timeout=300):
        self.md = metadata
        self.md["writing_started"] = time.time()
        self.md["chunks"] = []
        self.timeout = saver_timeout

    def save_from(self, source: typing.Generator, rechunk=True, executor=None):
        """Iterate over source and save the results under key along with metadata."""
        pending: List = []
        exhausted = False
        chunk_i = 0

<<<<<<< HEAD
        rechunker = strax.Rechunker(
            rechunk=rechunk and self.allow_rechunk, run_id=self.md["run_id"]
        )

=======
        run_id = self.md["run_id"]
        _is_superrun = run_id.startswith("_") and not run_id.startswith("__")
>>>>>>> c6d86b3a
        try:
            while not exhausted:
                chunk = None

                try:
<<<<<<< HEAD
                    chunk = rechunker.receive(next(source))
=======
                    if rechunk and self.allow_rechunk:
                        while chunk is None or chunk.data.nbytes < chunk.target_size_mb * 1e6:
                            next_chunk = next(source)

                            if _is_superrun:
                                # If we are creating a superrun, we load data from subruns
                                # and the loaded subrun chunk becomes a superun chunk:
                                next_chunk = strax.transform_chunk_to_superrun_chunk(
                                    run_id, next_chunk
                                )
                            chunk = strax.Chunk.concatenate([chunk, next_chunk])
                    else:
                        chunk = next(source)
                        if _is_superrun:
                            # If we are creating a superrun, we load data from subruns
                            # and the loaded subrun chunk becomes a superun chunk:
                            chunk = strax.transform_chunk_to_superrun_chunk(run_id, chunk)
>>>>>>> c6d86b3a

                except StopIteration:
                    exhausted = True
                    chunk = rechunker.flush()

                if chunk is None:
                    continue

                new_f = self.save(chunk=chunk, chunk_i=chunk_i, executor=executor)
                pending = [f for f in pending if not f.done()]
                if new_f is not None:
                    pending += [new_f]
                chunk_i += 1

        except strax.MailboxKilled:
            # Write exception (with close), but exit gracefully.
            # One traceback on screen is enough
            self.close(wait_for=pending)

        except Exception as e:
            # log exception for the final check
            self.got_exception = e
            # Throw the exception back into the mailbox
            # (hoping that it is still listening...)
            source.throw(e)
            raise e

        finally:
            if not self.closed:
                self.close(wait_for=pending)

    def save(self, chunk: strax.Chunk, chunk_i: int, executor=None):
        """Save a chunk, returning future to wait on or None."""
        if self.closed:
            raise RuntimeError(f"Attmpt to save to {self.md} saver, which is already closed!")

        chunk_info = dict(
            chunk_i=chunk_i,
            n=len(chunk),
            start=chunk.start,
            end=chunk.end,
            run_id=chunk.run_id,
            subruns=chunk.subruns,
            nbytes=chunk.nbytes,
        )
        if len(chunk) != 0 and "time" in chunk.dtype.names:
            for desc, i in (("first", 0), ("last", -1)):
                chunk_info[f"{desc}_time"] = int(chunk.data[i]["time"])
                chunk_info[f"{desc}_endtime"] = int(strax.endtime(chunk.data[i]))

        if len(chunk):
            bonus_info, future = self._save_chunk(
                chunk.data, chunk_info, executor=None if self.is_forked else executor
            )
            chunk_info.update(bonus_info)
        else:
            # No need to create an empty file for an empty chunk;
            # the annotation in the metadata is sufficient.
            future = None

        self._save_chunk_metadata(chunk_info)
        return future

    def close(self, wait_for: typing.Union[list, tuple] = tuple()):
        if self.closed:
            raise RuntimeError(f"{self.md} saver already closed")

        if wait_for:
            done, not_done = wait(wait_for, timeout=self.timeout)
            if len(not_done):
                raise RuntimeError(f"{len(not_done)} futures of {self.md} did notcomplete in time!")

        self.closed = True

        exc_info = strax.formatted_exception()
        if exc_info:
            self.md["exception"] = exc_info

        if self.md["chunks"]:
            # Update to precise start and end values
            self.md["start"] = self.md["chunks"][0]["start"]
            self.md["end"] = self.md["chunks"][-1]["end"]
        # If there were no chunks, we are certainly crashing.
        # Don't throw another exception

        self.md["writing_ended"] = time.time()

        self._close()

    ##
    # Abstract methods (to override in child)
    ##

    def _save_chunk(self, data, chunk_info, executor=None):
        """Save a chunk to file.

        Return ( dict with extra info for metadata, future to wait on or None)

        """
        raise NotImplementedError

    def _save_chunk_metadata(self, chunk_info):
        raise NotImplementedError

    def _close(self):
        raise NotImplementedError<|MERGE_RESOLUTION|>--- conflicted
+++ resolved
@@ -635,42 +635,16 @@
         exhausted = False
         chunk_i = 0
 
-<<<<<<< HEAD
         rechunker = strax.Rechunker(
             rechunk=rechunk and self.allow_rechunk, run_id=self.md["run_id"]
         )
 
-=======
-        run_id = self.md["run_id"]
-        _is_superrun = run_id.startswith("_") and not run_id.startswith("__")
->>>>>>> c6d86b3a
         try:
             while not exhausted:
                 chunk = None
 
                 try:
-<<<<<<< HEAD
                     chunk = rechunker.receive(next(source))
-=======
-                    if rechunk and self.allow_rechunk:
-                        while chunk is None or chunk.data.nbytes < chunk.target_size_mb * 1e6:
-                            next_chunk = next(source)
-
-                            if _is_superrun:
-                                # If we are creating a superrun, we load data from subruns
-                                # and the loaded subrun chunk becomes a superun chunk:
-                                next_chunk = strax.transform_chunk_to_superrun_chunk(
-                                    run_id, next_chunk
-                                )
-                            chunk = strax.Chunk.concatenate([chunk, next_chunk])
-                    else:
-                        chunk = next(source)
-                        if _is_superrun:
-                            # If we are creating a superrun, we load data from subruns
-                            # and the loaded subrun chunk becomes a superun chunk:
-                            chunk = strax.transform_chunk_to_superrun_chunk(run_id, chunk)
->>>>>>> c6d86b3a
-
                 except StopIteration:
                     exhausted = True
                     chunk = rechunker.flush()
