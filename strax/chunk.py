--- conflicted
+++ resolved
@@ -419,31 +419,7 @@
                 }
             else:
                 subruns[subrun_id] = subrun_start_end
-<<<<<<< HEAD
     return subruns
-
-
-@export
-def check_chunk_n(f):
-    @wraps(f)
-    def wrapper(self, *args, **kwargs):
-        # assume chunk_info is the second argument
-        if "chunk_info" not in kwargs:
-            raise ValueError(
-                "chunk_info not passed to function, check_chunk_n ",
-                "can only be used with functions that take chunk_info as an argument, ",
-                "usually it is the strax.StorageBackend._read_chunk method.",
-            )
-        chunk_info = kwargs["chunk_info"]
-        chunk = f(self, *args, **kwargs)
-        if len(chunk) != chunk_info["n"]:
-            raise strax.DataCorrupted(
-                f"Chunk {chunk_info['filename']} of {chunk_info['run_id']} has {len(chunk)} items, "
-                f"but chunk_info {chunk_info} says {chunk_info['n']}"
-            )
-        return chunk
-
-    return wrapper
 
 
 @export
@@ -484,7 +460,4 @@
     def flush(self):
         result = self.cache
         self.cache = None
-        return result
-=======
-    return subruns
->>>>>>> c6d86b3a
+        return result