--- conflicted
+++ resolved
@@ -160,7 +160,6 @@
     return len(d_comp)
 
 
-<<<<<<< HEAD
 def _save_file_to_s3(s3_client, key, data, compressor=None):
     # Use this method to save file directly to S3
     # If compression is needed, handle it here
@@ -191,8 +190,6 @@
 COMPRESSORS["blosc"]["compress"] = _compress_blosc
 
 
-=======
->>>>>>> 74090ddf
 @export
 def dry_load_files(dirname, chunk_numbers=None, disable=False, **kwargs):
     prefix = strax.storage.files.dirname_to_prefix(dirname)
