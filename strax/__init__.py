--- conflicted
+++ resolved
@@ -1,9 +1,5 @@
 # flake8: noqa
-<<<<<<< HEAD
-__version__ = '1.0.0'
-=======
 __version__ = '1.1.3'
->>>>>>> 769f5c55
 
 # Glue the package together
 # See https://www.youtube.com/watch?v=0oTh1CXRaQ0 if this confuses you
