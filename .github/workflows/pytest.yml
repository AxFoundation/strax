# Test strax on each PR
name: tests

# Trigger this code when a new release is published
on:
  workflow_dispatch:
  release:
    types: [ created ]
  pull_request:
    branches:
      - master
      - stable
  push:
    branches:
      - master

jobs:
  update:
    name: "${{ matrix.test }}_py${{ matrix.python-version }}"
    runs-on: ubuntu-latest
    strategy:
      fail-fast: false
      matrix:
<<<<<<< HEAD
        python-version: [3.8, 3.9, "3.10"]
        test: ['coveralls', 'pytest']
=======
        python-version: [ 3.7, 3.8, 3.9, "3.10" ]
        test: [ 'coveralls', 'pytest' ]
>>>>>>> 76e00436
        # Only run coverage on py3.8
        exclude:
          - python-version: 3.9
            test: coveralls
          - python-version: "3.10"
            test: coveralls
    steps:
      - name: Checkout repo
        uses: actions/checkout@v2
      - name: Setup python
        uses: actions/setup-python@v2.3.0
        with:
          python-version: ${{ matrix.python-version }}
          cache: 'pip'
          cache-dependency-path: 'extra_requirements/requirements-tests.txt'
      - name: Install requirements
        run: pip install -r extra_requirements/requirements-tests.txt
      - name: Start MongoDB
        uses: supercharge/mongodb-github-action@1.7.0
        with:
          mongodb-version: 4.2
      # Perform coveralls (if coverage is set to True) or pytest
      - name: Test package
        if: matrix.test == 'pytest'
        env:
          TEST_MONGO_URI: 'mongodb://localhost:27017/'
        run: |
          pytest -v --durations 0
      - name: Coverage run
        if: matrix.test == 'coveralls'
        env:
          NUMBA_DISABLE_JIT: 1
          TEST_MONGO_URI: 'mongodb://localhost:27017/'
        run: |
          coverage run --source=strax setup.py test -v
      - name: Coverage run - backward compatibility check with straxen
        if: matrix.test == 'coveralls'
        env:
          NUMBA_DISABLE_JIT: 1
          TEST_MONGO_URI: 'mongodb://localhost:27017/'
        run: |
          echo "clone straxen"
          straxen_dir="../straxen/"
          git clone --single-branch --branch master https://github.com/XENONnT/straxen.git $straxen_dir
          bash $straxen_dir/.github/scripts/create_pre_apply_function.sh $HOME
          pip install -r $straxen_dir/extra_requirements/requirements-tests.txt
          echo "Run straxen tests"
          coverage run --append --source=strax -m pytest $straxen_dir
          coverage report
      - name: Coveralls upload
        if: matrix.test == 'coveralls'
        env:
          GITHUB_TOKEN: ${{ secrets.GITHUB_TOKEN }}
        run: |
          coverage report
          coveralls --service=github
      - name: goodbye
        run: echo goodbye<|MERGE_RESOLUTION|>--- conflicted
+++ resolved
@@ -21,13 +21,8 @@
     strategy:
       fail-fast: false
       matrix:
-<<<<<<< HEAD
         python-version: [3.8, 3.9, "3.10"]
         test: ['coveralls', 'pytest']
-=======
-        python-version: [ 3.7, 3.8, 3.9, "3.10" ]
-        test: [ 'coveralls', 'pytest' ]
->>>>>>> 76e00436
         # Only run coverage on py3.8
         exclude:
           - python-version: 3.9
