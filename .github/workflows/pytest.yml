--- conflicted
+++ resolved
@@ -1,61 +1,57 @@
-# Test strax on each PR
-name: tests
-
-# Trigger this code when a new release is published
-on:
-  workflow_dispatch:
-  release:
-    types: [created]
-  pull_request:
-    branches:
-      - master
-      - stable
-  push:
-    branches:
-      - master
-
-jobs:
-  update:
-    name: "${{ matrix.test }}_py${{ matrix.python-version }}"
-    runs-on: ubuntu-latest
-    strategy:
-      fail-fast: false
-      matrix:
-<<<<<<< HEAD
-        python-version: [3.6, 3.7, 3.8, 3.9, "3.10"]
-=======
-        python-version: [3.7, 3.8, 3.9]
->>>>>>> 4adacdcf
-        test: ['coveralls', 'pytest']
-        # Only run coverage on py3.8
-        exclude:
-          - python-version: 3.7
-            test: coveralls
-          - python-version: 3.9
-            test: coveralls
-          - python-version: "3.10"
-            test: coveralls
-    steps:
-      - name: Setup python
-        uses: actions/setup-python@v2
-        with:
-          python-version: ${{ matrix.python-version }}
-      - name: Checkout repo
-        uses: actions/checkout@v2
-      - name: Install requirements for tests
-        run: |
-            pip install -r extra_requirements/requirements-tests.txt
-      # Perform coveralls (if coverage is set to True) or pytest
-      - name: Test package
-        if:  matrix.test == 'pytest'
-        run: pytest -v --durations 0
-      - name: Coveralls
-        if:  matrix.test == 'coveralls'
-        env:
-          NUMBA_DISABLE_JIT: 1
-          GITHUB_TOKEN: ${{ secrets.GITHUB_TOKEN }}
-        run: |
-              coverage run --source=strax setup.py test -v
-              coveralls --service=github
-      - name: goodbye
-        run: echo goodbye
+# Test strax on each PR
+name: tests
+
+# Trigger this code when a new release is published
+on:
+  workflow_dispatch:
+  release:
+    types: [created]
+  pull_request:
+    branches:
+      - master
+      - stable
+  push:
+    branches:
+      - master
+
+jobs:
+  update:
+    name: "${{ matrix.test }}_py${{ matrix.python-version }}"
+    runs-on: ubuntu-latest
+    strategy:
+      fail-fast: false
+      matrix:
+        python-version: [3.7, 3.8, 3.9, "3.10"]
+        test: ['coveralls', 'pytest']
+        # Only run coverage on py3.8
+        exclude:
+          - python-version: 3.7
+            test: coveralls
+          - python-version: 3.9
+            test: coveralls
+          - python-version: "3.10"
+            test: coveralls
+    steps:
+      - name: Setup python
+        uses: actions/setup-python@v2
+        with:
+          python-version: ${{ matrix.python-version }}
+      - name: Checkout repo
+        uses: actions/checkout@v2
+      - name: Install requirements for tests
+        run: |
+            pip install -r extra_requirements/requirements-tests.txt
+      # Perform coveralls (if coverage is set to True) or pytest
+      - name: Test package
+        if:  matrix.test == 'pytest'
+        run: pytest -v --durations 0
+      - name: Coveralls
+        if:  matrix.test == 'coveralls'
+        env:
+          NUMBA_DISABLE_JIT: 1
+          GITHUB_TOKEN: ${{ secrets.GITHUB_TOKEN }}
+        run: |
+              coverage run --source=strax setup.py test -v
+              coveralls --service=github
+      - name: goodbye
+        run: echo goodbye