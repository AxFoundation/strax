--- conflicted
+++ resolved
@@ -1,8 +1,4 @@
 # File for the requirements of strax with the automated tests
 git+https://github.com/XENONnT/ax_env
-<<<<<<< HEAD
-deepdiff==6.3.0
-=======
 deepdiff
->>>>>>> 21cc96e0
 ipython==8.12.1