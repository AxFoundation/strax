numpy==1.14.5
pandas==0.22.0
numba==0.38.1
blosc==1.5.1
zstd==1.3.4.4
tqdm==4.23.4
<<<<<<< HEAD
dill==0.2.8.2
numexpr           # Already installed with pandas
=======
dill==0.2.7.1
numexpr==2.6.5           # Already installed with pandas
>>>>>>> 36ad6067
<|MERGE_RESOLUTION|>--- conflicted
+++ resolved
@@ -4,10 +4,4 @@
 blosc==1.5.1
 zstd==1.3.4.4
 tqdm==4.23.4
-<<<<<<< HEAD
-dill==0.2.8.2
-numexpr           # Already installed with pandas
-=======
-dill==0.2.7.1
-numexpr==2.6.5           # Already installed with pandas
->>>>>>> 36ad6067
+dill==0.2.8.2