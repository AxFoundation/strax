import strax
from strax.testutils import Records, Peaks, PeaksWoPerRunDefault, PeakClassification, RecordsWithTimeStructure, DownSampleRecords, run_id
import tempfile
import numpy as np
from hypothesis import given, settings
import hypothesis.strategies as strategy
import typing as ty
import os
import unittest
import shutil
import uuid
import pytest


def _apply_function_to_data(function) -> ty.Tuple[np.ndarray, np.ndarray]:
    """Inner core to test apply function to data.

    :param function: some callable function that takes thee positional arguments
    :return: records, records with function applied

    """
    with tempfile.TemporaryDirectory() as temp_dir:
        st = strax.Context(
            storage=strax.DataDirectory(temp_dir, deep_scan=True), register=[Records]
        )

        # First load normal records
        records = st.get_array(run_id, "records")

        # Next update the context and apply
        st.set_context_config({"apply_data_function": function})
        changed_records = st.get_array(run_id, "records")
    return records, changed_records


def test_apply_pass_to_data():
    """What happens if we apply a function that does nothing (well, nothing hopefully)

    :return: None

    """

    def nothing(data, r, t):
        return data

    r, r_changed = _apply_function_to_data(nothing)
    assert np.all(r == r_changed)


def test_byte_strings_as_run_id():
    with tempfile.TemporaryDirectory() as temp_dir:
        st = strax.Context(
            storage=strax.DataDirectory(temp_dir, deep_scan=True), register=[Records]
        )

        records_bytes = st.get_array(b"0", "records")
        records = st.get_array("0", "records")
        assert np.all(records_bytes == records)


@settings(deadline=None)
@given(strategy.integers(min_value=-10, max_value=10))
def test_apply_ch_shift_to_data(magic_shift: int):
    """Apply some magic shift number to the channel field and check the results.

    :param magic_shift: some number to check that we can shift the channel field with

    """

    def shift_channel(data, r, t):
        """Add a magic number to the channel field in the data."""
        res = data.copy()
        res["channel"] += magic_shift
        return res

    r, r_changed = _apply_function_to_data(shift_channel)
    assert len(r) == len(r_changed)
    assert np.all((r_changed["channel"] - (r["channel"] + magic_shift)) == 0)


def test_apply_drop_data():
    """What if we drop random portions of the data, do we get the right results?

    :return: None

    """

    class Drop:
        """Small class to keep track of the number of dropped rows."""

        kept = []

        def drop(self, data, r, t):
            """Drop a random portion of the data."""
            # I was too lazy to write a strategy to get the right number
            # of random drops based on the input records.
            keep = np.random.randint(0, 2, len(data)).astype(np.bool_)

            # Keep in mind that we do this on a per chunk basis!
            self.kept += [keep]
            res = data.copy()[keep]
            return res

    # Init the bookkeeping class
    dropper = Drop()
    r, r_changed = _apply_function_to_data(dropper.drop)

    # The number of records should e
    assert np.all(r[np.concatenate(dropper.kept)] == r_changed)


def test_accumulate():
    """Test the st.accumulate function. Should add the results and accumulate per chunk. Lets add
    channels and verify the results are correct.

    :return: None

    """
    with tempfile.TemporaryDirectory() as temp_dir:
        context = strax.Context(
            storage=strax.DataDirectory(temp_dir, deep_scan=True),
            register=[Records],
        )
        channels_from_array = np.sum(context.get_array(run_id, "records")["channel"])
        channels_accumulate = context.accumulate(run_id, "records", fields="channel")
        n_chunks = len(context.get_meta(run_id, "records")["chunks"])
    channels = channels_accumulate["channel"]
    assert n_chunks == channels_accumulate["n_chunks"]
    assert channels_from_array == channels


def _get_context(temp_dir=tempfile.gettempdir()) -> strax.Context:
    """Get a context for the tests below."""
    context = strax.Context(
        storage=strax.DataDirectory(temp_dir, deep_scan=True),
        register=[Records, Peaks],
        use_per_run_defaults=True,
    )
    return context


def test_search_field():
    """Test search field in the context."""
    context = _get_context()
    context.search_field("data")


def test_show_config():
    """Test show_config in the context."""
    context = _get_context()
    df = context.show_config("peaks")
    assert len(df)


def test_data_info():
    """Test data info in the context."""
    context = _get_context()
    df = context.data_info("peaks")
    assert len(df)


def test_copy_to_frontend():
    """Write some data, add a new storage frontend and make sure that our copy to that frontend is
    successful."""
    # We need two directories for the test
    with tempfile.TemporaryDirectory() as temp_dir:
        with tempfile.TemporaryDirectory() as temp_dir_2:
            context = _get_context(temp_dir)
            # Make some data
            context.get_array(run_id, "records")
            assert context.is_stored(run_id, "records")

            # Add the second frontend
            context.storage += [strax.DataDirectory(temp_dir_2)]
            context.copy_to_frontend(run_id, "records", target_compressor="lz4")

            # Make sure both frontends have the same data.
            assert os.listdir(temp_dir) == os.listdir(temp_dir)
            rec_folder = os.listdir(temp_dir)[0]
            assert os.listdir(os.path.join(temp_dir, rec_folder)) == os.listdir(
                os.path.join(temp_dir_2, rec_folder)
            )

            # Clear the temp dir
            shutil.rmtree(temp_dir_2)

            # Now try again with rechunking
            context.copy_to_frontend(
                run_id,
                "records",
                target_compressor="lz4",
                rechunk_to_mb=400,
                rechunk=True,
            )


class TestContext(unittest.TestCase):
    """Test the per-run defaults options of a context."""

    def setUp(self):
        """Get a folder to write (Similar to tempfile.TemporaryDirectory) to get a temp folder in
        the temp dir.

        Cleanup after the tests.

        """
        temp_folder = uuid.uuid4().hex
        self.tempdir = os.path.join(tempfile.gettempdir(), temp_folder)
        assert not os.path.exists(self.tempdir)

    def tearDown(self):
        if os.path.exists(self.tempdir):
            shutil.rmtree(self.tempdir)

    def test_down_chunking(self):
        st = self.get_context(False)
        st.register(RecordsWithTimeStructure)
        st.register(DownSampleRecords)

        st.make(run_id, 'records')
        st.make(run_id, 'records_down_chunked')

        chunks_records = st.get_meta(run_id, 'records')['chunks']
        chunks_records_down_chunked = st.get_meta(run_id, 'records_down_chunked')['chunks']

        _chunks_are_downsampled = len(chunks_records)*2 == len(chunks_records_down_chunked) 
        assert _chunks_are_downsampled

        _chunks_are_continues = np.all([chunks_records_down_chunked[i]['end'] == chunks_records_down_chunked[i+1]['start'] for i in range(len(chunks_records_down_chunked)-1)])
        assert _chunks_are_continues

    def test_down_chunking_multi_processing(self):
        st = self.get_context(False, allow_multiprocess=True)
        st.set_context_config({'use_per_run_defaults': False})
        st.register(RecordsWithTimeStructure)
        st.register(DownSampleRecords)

        st.make(run_id, 'records', max_workers=1)
        with self.assertRaises(NotImplementedError):
            st.make(run_id, 'records_down_chunked', max_workers=2)

    
    def test_get_plugins_with_cache(self):
        st = self.get_context(False)
        st.register(Records)
        st.register(PeaksWoPerRunDefault)
        st.register(PeakClassification)

        not_cached_plugins = st._get_plugins(("peaks",), run_id)
        st._get_plugins(("peak_classification",), run_id)
        cached_plugins = st._get_plugins(("peaks",), run_id)
        assert (
            not_cached_plugins.keys() == cached_plugins.keys()
        ), f"_get_plugins returns different plugins if cached!"

    def test_multioutput_deregistration(self):
        """Test that a multi-output plugin is deregistered once one of its outputs is provided by
        another plugin."""

        class RecordsPlus(strax.Plugin):
            depends_on = tuple()
            data_kind = dict(records="records", plus="plus")
            dtype = dict(records=strax.record_dtype(), plus=strax.record_dtype())
            provides = ("records", "plus")

        st = self.get_context(False)
        st.register(RecordsPlus)
        st.register(Records)

        # Records will make the records, not RecordsPlus
        plugins = st._get_plugins(("records",), run_id)
        assert isinstance(plugins["records"], Records)

        # Plus is no longer available.
        with pytest.raises(KeyError):
            plugins = st.key_for("plus", run_id)

    def test_register_no_defaults(self, runs_default_allowed=False):
        """Test if we only register a plugin with no run-defaults."""
        st = self.get_context(runs_default_allowed)
        assert not self._has_per_run_default(Records)
        st.register(Records)
        st.select_runs()

    def test_register_no_defaults_but_allowed(self):
        self.test_register_no_defaults(runs_default_allowed=True)

    def test_register_with_defaults(self, runs_default_allowed=False):
        """Test if we register a plugin WITH run-defaults."""
        st = self.get_context(runs_default_allowed)
        assert not self._has_per_run_default(Records)
        assert self._has_per_run_default(Peaks)
        st.register(Records)
        if not runs_default_allowed:
            self.assertRaises(strax.InvalidConfiguration, st.register, Peaks)
        else:
            st.select_runs()

    def test_register_with_defaults_and_allowed(self):
        self.test_register_with_defaults(runs_default_allowed=True)

    def test_register_all_no_defaults(self, runs_default_allowed=False):
        """Test if we register a plugin with no run-defaults."""
        st = self.get_context(runs_default_allowed)
        assert any([self._has_per_run_default(Peaks), self._has_per_run_default(Records)])
        st.register(Records)

        if not runs_default_allowed:
            self.assertRaises(strax.InvalidConfiguration, st.register_all, strax.testutils)
        else:
            st.register_all(strax.testutils)

            st.select_runs()
        # Double check that peaks is registered in the context (otherwise the
        # test does not make sense)
        assert "peaks" in st._plugin_class_registry

    def test_register_all_no_defaults_and_allowed(self):
        self.test_register_all_no_defaults(runs_default_allowed=True)

    def test_deregister(self):
        """Tests if plugin cleaning is working:"""
        st = self.get_context(True)
        st.register(Records)
        st.register(Peaks)
        st.deregister_plugins_with_missing_dependencies()
        assert all([p in st._plugin_class_registry for p in "peaks records".split()])
        st._plugin_class_registry.pop("records", None)
        st.deregister_plugins_with_missing_dependencies()
        assert st._plugin_class_registry.pop("peaks", None) is None

<<<<<<< HEAD
    def get_context(self, use_defaults, **kwargs):
        """Get simple context where we have one mock run in the only storage frontend"""
        assert isinstance(use_defaults, bool)
        st = strax.Context(storage=self.get_mock_sf(),
                           check_available=('records',),
                           **kwargs
                           )
        st.set_context_config({'use_per_run_defaults': use_defaults})
=======
    def get_context(self, use_defaults):
        """Get simple context where we have one mock run in the only storage frontend."""
        assert isinstance(use_defaults, bool)
        st = strax.Context(storage=self.get_mock_sf(), check_available=("records",))
        st.set_context_config({"use_per_run_defaults": use_defaults})
>>>>>>> 72f935cd
        return st

    def get_mock_sf(self):
        mock_rundb = [{"name": "0", strax.RUN_DEFAULTS_KEY: dict(base_area=43)}]
        sf = strax.DataDirectory(path=self.tempdir, deep_scan=True, provide_run_metadata=True)
        for d in mock_rundb:
            sf.write_run_metadata(d["name"], d)
        return sf

    def test_scan_runs__provided_dtypes__available_for_run(self):
        """Simple test with three plugins to test some basic context functions."""
        st = self.get_context(True)
        st.register(Records)
        st.register(Peaks)
        st.register(PeakClassification)
        st.make(run_id, "records")

        # Test these three functions. They could have separate tests, but this
        # speeds things up a bit
        st.scan_runs()
        st.provided_dtypes()
        st.available_for_run(run_id)

    def test_bad_savewhen(self):
        st = self.get_context(True)

        class BadRecords(Records):
            save_when = "I don't know?!"

        st.register(BadRecords)
        with self.assertRaises(ValueError):
            st.get_save_when("records")
        with self.assertRaises(ValueError):
            st.get_single_plugin(run_id, "records")

    @staticmethod
    def _has_per_run_default(plugin) -> bool:
        """Does the plugin have at least one option that is a per-run default."""
        has_per_run_defaults = False
        for option in plugin.takes_config.values():
            has_per_run_defaults = option.default_by_run != strax.OMITTED
            if has_per_run_defaults:
                # Found one option
                break
        return has_per_run_defaults

    def test_get_source(self):
        """See if we get the correct answer for each of the plugins."""
        st = self.get_context(True)
        st.register(Records)
        st.register(Peaks)
        st.register(self.get_dummy_peaks_dependency())
        st.set_context_config({"forbid_creation_of": ("peaks",)})
        for target in "records peaks cut_peaks".split():
            # Nothing is available and nothing should find a source
            assert not st.is_stored(run_id, target)
            assert st.get_source(run_id, target) is None

        # Now make a source "records"
        st.make(run_id, "records")
        assert st.get_source(run_id, "records") == {"records"}
        # since we cannot make peaks!
        assert st.get_source(run_id, "peaks", check_forbidden=True) is None
        assert st.get_source(run_id, "cut_peaks", check_forbidden=True) is None
        assert st.get_source(run_id, ("peaks", "cut_peaks"), check_forbidden=True) is None

        # We could ignore the error though
        assert st.get_source(run_id, "peaks", check_forbidden=False) == {"records"}
        assert st.get_source(run_id, "cut_peaks", check_forbidden=False) == {"records"}

        st.set_context_config({"forbid_creation_of": ()})
        st.make(run_id, "peaks")
        assert st.get_source(run_id, "records") == {"records"}
        assert st.get_source(run_id, ("records", "peaks")) == {"records", "peaks"}
        assert st.get_source(run_id, "peaks") == {"peaks"}
        assert st.get_source(run_id, "cut_peaks") == {"peaks"}

    def test_print_versions(self):
        """Test that we get that the "time" field from st.search_field."""
        st = self.get_context(True)
        st.register(Records)
        st.register(Peaks)
        field = "time"
        field_matches, code_matches = st.search_field(field, return_matches=True)
        fields_found_for_dtype = [matched_field[0] for matched_field in field_matches[field]]
        self.assertTrue(
            all(p in fields_found_for_dtype for p in "records peaks".split()),
            f"{fields_found_for_dtype} is not correct, expected records or peaks",
        )
        self.assertTrue(
            all(p in code_matches[field] for p in "Records.compute Peaks.compute".split()),
            "code_matches[field] is not correct, expected Records.compute or Peaks.compute",
        )
        # Also test printing:
        self.assertIsNone(st.search_field(field, return_matches=False))

    def test_multi_run_loading_with_errors(self):
        st = self.get_context(True)
        st.register(Records)
        runs = [f"{i:06}" for i in range(10)]

        # make a copy and delete one random run
        make_runs = [r for r in runs]
        del make_runs[4]
        assert len(make_runs) < len(runs)

        for r in make_runs:
            st.make(r, "records")

        st.set_context_config(dict(forbid_creation_of="*"))
        with self.assertRaises(strax.DataNotAvailable):
            st.get_array(runs, "records", ignore_errors=False)
        records = st.get_array(runs, "records", ignore_errors=True)
        records_run_ids = np.unique(records["run_id"])
        assert all(r in records_run_ids for r in make_runs)
        assert set(runs) - set(make_runs) not in records_run_ids

    def test_auto_lineage(self):
        """Test that auto inferring a lineage from the plugin code works.

        Set auto-inferring version by setting __version__ = None for a plugin.

        """
        st = self.get_context(True)

        class DevelopRecords(Records):
            __version__ = None

        st.register(DevelopRecords)
        key = st.key_for(run_id, "records")
        plugin = st.get_single_plugin(run_id, "records")
        # Check that the version is auto-inferred
        assert plugin.version().startswith("auto_")

        # Check that loading and saving works as expected
        st.make(run_id, "records")
        assert st.is_stored(run_id, "records")
        st.set_context_config(dict(forbid_creation_of="*"))
        st.get_array(run_id, "records")

        # Plugin version (and therefore lineage) should not change when
        # making a new class. Let's try:
        class DevelopRecords(DevelopRecords):
            # New class, same properties (class name is encoded in
            # lineage!)
            pass

        st2 = st.new_context(register=DevelopRecords)
        assert key.lineage == st2.key_for(run_id, "records").lineage

        # When changing the class to have a different code, it should
        # get a new version and therefore a different lineage.
        class DevelopRecords(DevelopRecords):
            def compute(self, **kwargs):
                res = super().compute(**kwargs)
                return res

        st3 = st.new_context(register=DevelopRecords)
        assert key.lineage != st3.key_for(run_id, "records").lineage

    @staticmethod
    def get_dummy_peaks_dependency():
        class DummyDependsOnPeaks(strax.CutPlugin):
            depends_on = "peaks"
            provides = "cut_peaks"

        return DummyDependsOnPeaks

    def test_compare_metadata(self):
        st = self.get_context(True)
        st.register(Records)
        st.make(run_id, "records")
        old_metadata = st.get_metadata(run_id, "records")
        old_metadata.pop("strax_version")
        st.compare_metadata(run_id, "records", old_metadata)<|MERGE_RESOLUTION|>--- conflicted
+++ resolved
@@ -329,7 +329,6 @@
         st.deregister_plugins_with_missing_dependencies()
         assert st._plugin_class_registry.pop("peaks", None) is None
 
-<<<<<<< HEAD
     def get_context(self, use_defaults, **kwargs):
         """Get simple context where we have one mock run in the only storage frontend"""
         assert isinstance(use_defaults, bool)
@@ -338,13 +337,6 @@
                            **kwargs
                            )
         st.set_context_config({'use_per_run_defaults': use_defaults})
-=======
-    def get_context(self, use_defaults):
-        """Get simple context where we have one mock run in the only storage frontend."""
-        assert isinstance(use_defaults, bool)
-        st = strax.Context(storage=self.get_mock_sf(), check_available=("records",))
-        st.set_context_config({"use_per_run_defaults": use_defaults})
->>>>>>> 72f935cd
         return st
 
     def get_mock_sf(self):
