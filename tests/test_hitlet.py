import math
import numpy as np

import strax
from hypothesis import given, settings
import hypothesis.extra.numpy as hnp
import hypothesis.strategies as st
import unittest
from strax.testutils import fake_hits


@given(
    fake_hits,
    fake_hits,
    st.integers(min_value=0, max_value=10),
    st.integers(min_value=0, max_value=10),
)
@settings(deadline=None)
def test_concat_overlapping_hits(hits0, hits1, le, re):
    # combining fake hits of the two channels:
    hits1["channel"] = 1
    hits = np.concatenate([hits0, hits1])

    if not len(hits):
        # In case there are no hitlets there is not much to do:
        concat_hits = strax.concat_overlapping_hits(hits, (le, re), (0, 1), 0, float("inf"))
        assert not len(concat_hits), "Concatenated hits not empty although hits are empty"

    else:
        hits = strax.sort_by_time(hits)

        # Additional offset to time since le > hits['time'].min() does not
        # make sense:
        hits["time"] += 100

        # Now we are ready for the tests:
        # Creating for each channel a dummy array.
        tmax = strax.endtime(hits).max()  # Since dt is one this is the last sample
        tmax += re

        dummy_array = np.zeros((2, tmax), np.int64)
        for h in hits:
            # Filling samples with 1 if inside a hit:
            st = h["time"] - le
            et = strax.endtime(h) + re
            dummy_array[h["channel"], st:et] = 1

        # Now we concatenate the hits and check whether their length matches
        # with the total sum of our dummy arrays.
        concat_hits = strax.concat_overlapping_hits(hits, (le, re), (0, 1), 0, float("inf"))

        assert len(concat_hits) <= len(hits), "Somehow we have more hits than before ?!?"

        for ch in [0, 1]:
            dummy_sum = np.sum(dummy_array[ch])

            # Computing total length of concatenated hits:
            diff = strax.endtime(concat_hits) - concat_hits["time"]
            m = concat_hits["channel"] == ch
            concat_sum = np.sum(diff[m])

            assert (
                concat_sum == dummy_sum
            ), f"Total length of concatenated hits deviates from hits for channel {ch}"

            if len(concat_hits[m]) > 1:
                # Checking if new hits do not overlapp or touch anymore:
                mask = strax.endtime(concat_hits[m])[:-1] - concat_hits[m]["time"][1:]
                assert np.all(
                    mask < 0
                ), f"Found two hits within {ch} which are touching or overlapping"


def test_create_hits_from_hitlets_empty_hits():
    hits = np.zeros(0, dtype=strax.hit_dtype)
    hitlets = strax.create_hitlets_from_hits(hits, (1, 1), (0, 1))
    assert len(hitlets) == 0, "Hitlets should be empty"


class TestGetHitletData(unittest.TestCase):
    def setUp(self):
        self.test_data = [1, 3, 2, 1, 0, 0]
        self.test_data_truth = self.test_data[:-2]
        self.records, self.hitlets = self.make_records_and_hitlets([[self.test_data]])

    def make_records_and_hitlets(self, dummy_records):
        records = self._make_fake_records(dummy_records)
        hits = strax.find_hits(records, min_amplitude=2)
        hitlets = strax.create_hitlets_from_hits(hits, (1, 1), (0, 1), 0, float("inf"))
        return records, hitlets

    def test_inputs_are_empty(self):
        hitlets_empty = np.zeros(0, dtype=strax.hitlet_with_data_dtype(2))
        records_empty = np.zeros(0, dtype=strax.record_dtype(10))

        hitlets_result = strax.get_hitlets_data(hitlets_empty, self.records, np.ones(3000))
        assert len(hitlets_result) == 0, "get_hitlet_data returned result for empty hitlets"

        hitlets_result = strax.get_hitlets_data(hitlets_empty, records_empty, np.ones(3000))
        assert len(hitlets_result) == 0, "get_hitlet_data returned result for empty hitlets"

        with self.assertRaises(ValueError):
            strax.get_hitlets_data(self.hitlets, records_empty, np.ones(3000))

    def test_to_pe_wrong_shape(self):
        self.hitlets["channel"] = 2000
        with self.assertRaises(ValueError):
            strax.get_hitlets_data(self.hitlets, self.records, np.ones(10))

    def test_get_hitlets_data_for_single_hitlet(self):
        hitlets = strax.get_hitlets_data(self.hitlets[0], self.records, np.ones(3000))
        self._test_data_is_identical(hitlets, [self.test_data_truth])

    def test_data_field_is_empty(self):
        hitlets = strax.get_hitlets_data(self.hitlets, self.records, np.ones(3000))
        with self.assertRaises(ValueError):
            strax.get_hitlets_data(hitlets, self.records, np.ones(3000))
        self._test_data_is_identical(hitlets, [self.test_data_truth])

    def test_get_hitlets_data_without_data_field(self):
        hitlets_empty = np.zeros(len(self.hitlets), strax.hitlet_dtype())
        strax.copy_to_buffer(self.hitlets, hitlets_empty, "_copy_hitlets_to_hitlets_without_data")

        hitlets = strax.get_hitlets_data(hitlets_empty, self.records, np.ones(3000))
        self._test_data_is_identical(hitlets, [self.test_data_truth])

    def test_to_short_data_field(self):
        hitlets_to_short = np.zeros(len(self.hitlets), dtype=strax.hitlet_with_data_dtype(2))
        strax.copy_to_buffer(self.hitlets, hitlets_to_short, "_refresh_hit_to_hitlet")
        with self.assertRaises(ValueError):
            strax.get_hitlets_data(hitlets_to_short, self.records, np.ones(3000))

    def test_empty_overlap(self):
        records = np.zeros(3, strax.record_dtype(10))

        # Create fake records for which hitlet overlaps with channel 0
        # although hit is in channel 1. See also github.com/AxFoundation/strax/pull/549
        records["channel"] = (0, 1, 1)
        records["length"] = (10, 3, 10)
        records["time"] = (0, 0, 5)
        records["dt"] = 1
        records["data"][-1] = np.ones(10)

        # Assume we extend our hits by 1 sample hence hitlet starts at 4
        hitlet = np.zeros(1, strax.hitlet_with_data_dtype(11))
        hitlet["time"] = 4
        hitlet["dt"] = 1
        hitlet["length"] = 11
        hitlet["channel"] = 1

        hitlet = strax.get_hitlets_data(hitlet, records, np.ones(10))
        assert hitlet["time"] == 5
        assert hitlet["length"] == 10
        assert np.sum(hitlet["data"]) == 10
        assert hitlet["data"][0, 0] == 1

    def test_get_hitlets_data(self):
        dummy_records = [  # Contains Hitlet #:
            [
                [1, 3, 2, 1, 0, 0],
            ],  # 0
            [[0, 0, 0, 0, 1, 3], [2, 1, 0, 0, 0, 0]],  # 1  #
            [
                [0, 0, 0, 0, 1, 3],  # 2
                [2, 1, 0, 1, 3, 2],
            ],  # 3
            [[0, 0, 0, 0, 1, 2], [2, 2, 2, 2, 2, 2], [2, 1, 0, 0, 0, 0]],  # 4
            [[2, 1, 0, 1, 3, 2]],  # 5, 6
            [[2, 2, 2, 2, 2, 2]],  # 7
        ]

        # Defining the true parameters of the hitlets:
        true_area = [7, 7, 7, 6, 18, 3, 6, 12]
        true_time = [10, 28, 46, 51, 68, 88, 91, 104]
        true_waveform = [
            [1, 3, 2, 1],
            [1, 3, 2, 1],
            [1, 3, 2, 1],
            [1, 3, 2],
            [1, 2, 2, 2, 2, 2, 2, 2, 2, 1],
            [2, 1],
            [1, 3, 2],
            [2, 2, 2, 2, 2, 2],
        ]

        records, hitlets = self.make_records_and_hitlets(dummy_records)
        hitlets = strax.get_hitlets_data(hitlets, records, np.ones(2))

        for i, (a, wf, t) in enumerate(zip(true_area, true_waveform, true_time)):
            h = hitlets[i]
            assert h["area"] == a, f"Hitlet {i} has the wrong area"
            assert np.all(h["data"][: h["length"]] == wf), f"Hitlet {i} has the wrong waveform"
            assert h["time"] == t, f"Hitlet {i} has the wrong starttime"

    @staticmethod
    def _test_data_is_identical(hitlets, data):
        for h, d in zip(hitlets, data):
            data_is_identical = np.all(h["data"][: h["length"]] == d)
            assert data_is_identical, "Did not get the correct waveform"

    def _make_fake_records(self, dummy_records):
        """Creates some specific records to test get_hitlet_data."""
        n_fragments = [len(pulse_fragemetns) for pulse_fragemetns in dummy_records]
        records = np.zeros(np.sum(n_fragments), strax.record_dtype(6))
        records["dt"] = 1
        time_offset = 10  # Need some start time to avoid negative times

        fragment_ind = 0
        for dr, number_of_fragements in zip(dummy_records, n_fragments):
            for record_i, waveform in enumerate(dr):
                r = records[fragment_ind]
                r["time"] = time_offset

                is_not_last_fragment = record_i != (number_of_fragements - 1)
                if is_not_last_fragment:
                    r["length"] = len(waveform)
                else:
                    r["length"] = len(waveform) - self._count_zle_samples(waveform)
                r["data"] = waveform
                r["record_i"] = record_i

                is_last_fragment = record_i == (number_of_fragements - 1)
                if is_last_fragment:
                    time_offset += r["length"] + 10  # +10 to ensure non-overlap
                else:
                    time_offset += r["length"]
                fragment_ind += 1

        pulse_offset = 0
        for number_of_fragements in n_fragments:
            pulse_length = np.sum(
                records["length"][pulse_offset : number_of_fragements + pulse_offset]
            )
            records["pulse_length"][
                pulse_offset : number_of_fragements + pulse_offset
            ] = pulse_length
            pulse_offset += number_of_fragements
        return records

    @staticmethod
    def _count_zle_samples(data):
        """Function which returns number of ZLE samples."""
        data = data[::-1]
        ZLE = True
        i = 0
        while ZLE:
            if (not data[i] == 0) or (i == len(data)):
                break
            i += 1
        return i


@st.composite
def hits_n_data(draw, strategy):
    hits = draw(strategy)

    data_list = []
    filter_min_area = lambda x: np.sum(x[:length]) >= 0.1
    for i, h in enumerate(hits):
        length = hits[i]["length"]
        data = draw(
            hnp.arrays(
                shape=int(hits["length"].max()),
                dtype=np.float32,
                elements=st.floats(min_value=-2, max_value=10, width=32),
                fill=st.nothing(),
            ).filter(filter_min_area)
        )
        data_list.append(data)
    data = np.array(data_list)
    hd = (hits, data)
    return hd


def test_highest_density_region_width():
    """Some unit test for the HDR width estimate."""
    truth_dict = {0.5: [[2 / 3, 2 + 1 / 3]], 0.8: [0.0, 4.0], 0.9: [-0.25, 4.25]}
    # Some distribution with offset:
    _test_highest_density_region_width(np.array([1, 7, 1, 1, 0]), truth_dict)

    # Same but with offset (zero missing):
    _test_highest_density_region_width(np.array([1, 7, 1, 1]), truth_dict)

    # Two more nasty cases:
    truth_dict = {0.5: [[0, 1]], 0.8: [-0.3, 1.3]}
    _test_highest_density_region_width(np.array([1]), truth_dict)

    truth_dict = {0.5: [[0, 1]], 0.8: [-0.3, 1.3]}
    _test_highest_density_region_width(np.array([1, 0]), truth_dict)

    # Check that negative data does not raise:
    res = strax.processing.hitlets.highest_density_region_width(
        np.array([0, -1, -2]), np.array([0.5]), fractionl_edges=True
    )
    assert np.all(np.isnan(res)), "For empty data HDR is not defined, should return np.nan!"


def _test_highest_density_region_width(distribution, truth_dict):
    res = strax.processing.hitlets.highest_density_region_width(
        distribution, np.array(list(truth_dict.keys())), fractionl_edges=True
    )

    for ind, (fraction, truth) in enumerate(truth_dict.items()):
        mes = (
            f"Found wrong edges for {fraction} in {distribution} expected {truth} but got"
            f" {res[ind]}."
        )
        assert np.all(np.isclose(truth, res[ind])), mes


@given(hits_n_data=hits_n_data(fake_hits))
@settings(deadline=None)
def test_hitlet_properties(hits_n_data):
    """Function which tests refresh_hit_to_hitlets, hitlet_with_data_dtype, and hitlet_properties.

    :param hits_n_data:
    :return:

    """
    hits, data = hits_n_data

    hits["time"] += 100
    # Step 1.: Produce fake hits and convert them into hitlets:
    nsamples = 0
    if len(hits) >= 1:
        nsamples = hits["length"].max()
    nsamples = np.max((nsamples, 2))

    hitlets = np.zeros(len(hits), dtype=strax.hitlet_with_data_dtype(nsamples))
    if len(hitlets):
        assert hitlets["data"].shape[1] >= 2, "Data buffer is not at least 2 samples long."
    strax.copy_to_buffer(hits, hitlets, "_refresh_hit_to_hitlet_properties_test")

    # Testing refresh_hit_to_hitlets for free:
    assert len(hits) == len(hitlets), "Somehow hitlets and hits have different sizes"
    # Testing interval fields:
    dummy = np.zeros(0, dtype=strax.interval_dtype)
    for name in dummy.dtype.names:
        assert np.all(
            hitlets[name] == hits[name]
        ), f"The entry of the field {name} did not match between hit and hitlets "

    # Step 2.: Add to each hit(let) some data
    for ind, d in enumerate(data):
        h = hitlets[ind]
        h["data"][: h["length"]] = d[: h["length"]]

    # Step 3.: Add np.nan in data but outside of length:
    for h in hitlets:
        if h["length"] < len(h["data"]):
            h["data"][-1] = np.nan
            # It is enough to test this for a single hitlet:
            break

    # Step 4.: Compute properties and apply tests:
    strax.hitlet_properties(hitlets)
    for ind, d in enumerate(data):
        h = hitlets[ind]
        d = d[: h["length"]]
        pos_max = np.argmax(d)

        # Checking amplitude things:
        assert pos_max == h["time_amplitude"], "Wrong amplitude position found!"
        assert d[pos_max] == h["amplitude"], "Wrong amplitude value found!"

<<<<<<< HEAD
=======
        # Checking FHWM and FWTM:
        fractions = [0.1, 0.5]
        for f in fractions:
            # Get field names for the correct test:
            if f == 0.5:
                left = "left"
                fwxm = "fwhm"
            else:
                left = "low_left"
                fwxm = "fwtm"

            amplitude = np.max(d)
            if np.all(d[0] == d) or np.all(d > amplitude * f):
                # If all samples are either the same or greater than
                # required height FWXM is not defined:
                mes = "All samples are the same or larger than require height."
                assert np.isnan(h[left]), mes + f" Left edge for {f} should have been np.nan."
                assert np.isnan(h[left]), mes + f" FWXM for X={f} should have been np.nan."
            else:
                le = np.argwhere(d[:pos_max] <= amplitude * f)
                if len(le):
                    le = le[-1, 0]
                    m = d[le + 1] - d[le]
                    le = le + 0.5 + (amplitude * f - d[le]) / m
                else:
                    le = 0

                re = np.argwhere(d[pos_max:] <= amplitude * f)

                if len(re) and re[0, 0] != 0:
                    re = re[0, 0] + pos_max
                    m = d[re] - d[re - 1]
                    re = re + 0.5 + (amplitude * f - d[re]) / m
                else:
                    re = len(d)

                assert math.isclose(
                    le, h[left], rel_tol=10**-4, abs_tol=10**-4
                ), f"Left edge does not match for fraction {f}"
                assert math.isclose(
                    re - le, h[fwxm], rel_tol=10**-4, abs_tol=10**-4
                ), f"FWHM does not match for {f}"


def test_not_defined_get_fhwm():
    # This is a specific unity test for some edge-cases in which the full
    # width half maximum is not defined.
    odd_hitlets = np.zeros(4, dtype=strax.hitlet_with_data_dtype(10))
    odd_hitlets[0]["data"][:5] = [2, 2, 3, 2, 2]
    odd_hitlets[0]["length"] = 5
    odd_hitlets[1]["data"][:2] = [5, 5]
    odd_hitlets[1]["length"] = 2
    odd_hitlets[2]["length"] = 3
    odd_hitlets[3]["data"][:3] = [-1, -2, 0]
    odd_hitlets[3]["length"] = 3

    for oh in odd_hitlets:
        res = strax.get_fwxm(oh)
        mes = (
            f'get_fxhm returned {res} for {oh["data"][:oh["length"]]}!'
            "However, the FWHM is not defined and the return should be nan!"
        )
        assert np.all(np.isnan(res)), mes

>>>>>>> 8aea645f

# ------------------------
# Entropy test
# ------------------------
data_filter = lambda x: (np.sum(x) == 0) or (np.sum(np.abs(x)) >= 0.1)


@given(
    data=hnp.arrays(
        np.float32,
        shape=st.integers(min_value=1, max_value=10),
        elements=st.floats(min_value=-10, max_value=10, width=32),
    ).filter(data_filter),
    size_template_and_ind_max_template=st.lists(
        elements=st.integers(min_value=0, max_value=10), min_size=2, max_size=2
    ).filter(lambda x: x[0] != x[1]),
)
@settings(deadline=None)
def test_conditional_entropy(data, size_template_and_ind_max_template):
    """Test for conditional entropy.

    For the template larger int value defines size of the template, smaller int value position of
    the maximum.

    """

    hitlet = np.zeros(1, dtype=strax.hitlet_with_data_dtype(n_samples=10))
    ind_max_template, size_template = np.sort(size_template_and_ind_max_template)

    # Make dummy hitlet:
    data = data.astype(np.float32)
    len_data = len(data)
    hitlet["data"][0, :len_data] = data[:]
    hitlet["length"][0] = len_data

    # Test 1.: Flat template and no data:
    e1 = strax.conditional_entropy(hitlet, "flat")[0]

    sum_data = np.sum(data)
    if sum_data:
        if np.abs(sum_data) < 1e-4 * np.ptp(data):
            # Normalizing may cause significant float32 numerical errors.
            # Do not run any tests: this data is unsuitable for testing since
            # slight numpy <-> numba implementation differences could cause
            # failures that are actually harmless.
            return

        d = data
        d = d / np.sum(d)
        m = d > 0

        template = np.ones(np.sum(m), dtype=np.float32)
        template = template / np.sum(template)

        e2 = -np.sum(d[m] * np.log(d[m] / template))
        assert math.isclose(
            e1, e2, rel_tol=2 * 10**-3, abs_tol=10**-3
        ), f"Test 1.: Entropy function: {e1}, entropy test: {e2}"

        # Test 2.: Arbitrary template:
        template = np.ones(size_template, dtype=np.float32)
        template[ind_max_template] = 2
        template /= np.sum(template)

        # Aligning data in a slightly different way as in the function
        # itself:
        e2 = _align_compute_entropy(d, template)

        e1 = strax.conditional_entropy(hitlet, template)[0]
        assert math.isclose(
            e1, e2, rel_tol=2 * 10**-3, abs_tol=10**-3
        ), f"Test 2.: Entropy function: {e1}, entropy test: {e2}"

        # Test 3.: Squared waveform:
        # Same as before but this time we square the template and the
        # data.
        template = np.ones(size_template, dtype=np.float32)
        template[ind_max_template] = 2
        template = template * template
        template /= np.sum(template)

        d = data * data
        d = d / np.sum(d)

        e2 = _align_compute_entropy(d, template)

        e1 = strax.conditional_entropy(hitlet, template, square_data=True)[0]
        assert math.isclose(
            e1, e2, rel_tol=10**-3, abs_tol=10**-3
        ), f"Test 3.: Entropy function: {e1}, entropy test: {e2}"
    else:
        assert np.isnan(e1), f"Hitlet entropy is {e1}, but expected np.nan"


def _align_compute_entropy(data, template):
    ind_max_data = np.argmax(data)
    len_data = len(data)

    ind_max_template = np.argmax(template)
    len_template = len(template)

    # Aligning data in a slightly different way as in the function
    # itself:
    max_to_end = min(len_template - ind_max_template, len_data - ind_max_data)
    start_to_max = min(ind_max_template, ind_max_data)

    template_aligned = template[ind_max_template - start_to_max : ind_max_template + max_to_end]
    data_aligned = data[ind_max_data - start_to_max : ind_max_data + max_to_end]

    m = template_aligned > 0
    m = m & (data_aligned > 0)
    entropy = -np.sum(data_aligned[m] * np.log(data_aligned[m] / template_aligned[m]))
    return entropy<|MERGE_RESOLUTION|>--- conflicted
+++ resolved
@@ -363,73 +363,6 @@
         assert pos_max == h["time_amplitude"], "Wrong amplitude position found!"
         assert d[pos_max] == h["amplitude"], "Wrong amplitude value found!"
 
-<<<<<<< HEAD
-=======
-        # Checking FHWM and FWTM:
-        fractions = [0.1, 0.5]
-        for f in fractions:
-            # Get field names for the correct test:
-            if f == 0.5:
-                left = "left"
-                fwxm = "fwhm"
-            else:
-                left = "low_left"
-                fwxm = "fwtm"
-
-            amplitude = np.max(d)
-            if np.all(d[0] == d) or np.all(d > amplitude * f):
-                # If all samples are either the same or greater than
-                # required height FWXM is not defined:
-                mes = "All samples are the same or larger than require height."
-                assert np.isnan(h[left]), mes + f" Left edge for {f} should have been np.nan."
-                assert np.isnan(h[left]), mes + f" FWXM for X={f} should have been np.nan."
-            else:
-                le = np.argwhere(d[:pos_max] <= amplitude * f)
-                if len(le):
-                    le = le[-1, 0]
-                    m = d[le + 1] - d[le]
-                    le = le + 0.5 + (amplitude * f - d[le]) / m
-                else:
-                    le = 0
-
-                re = np.argwhere(d[pos_max:] <= amplitude * f)
-
-                if len(re) and re[0, 0] != 0:
-                    re = re[0, 0] + pos_max
-                    m = d[re] - d[re - 1]
-                    re = re + 0.5 + (amplitude * f - d[re]) / m
-                else:
-                    re = len(d)
-
-                assert math.isclose(
-                    le, h[left], rel_tol=10**-4, abs_tol=10**-4
-                ), f"Left edge does not match for fraction {f}"
-                assert math.isclose(
-                    re - le, h[fwxm], rel_tol=10**-4, abs_tol=10**-4
-                ), f"FWHM does not match for {f}"
-
-
-def test_not_defined_get_fhwm():
-    # This is a specific unity test for some edge-cases in which the full
-    # width half maximum is not defined.
-    odd_hitlets = np.zeros(4, dtype=strax.hitlet_with_data_dtype(10))
-    odd_hitlets[0]["data"][:5] = [2, 2, 3, 2, 2]
-    odd_hitlets[0]["length"] = 5
-    odd_hitlets[1]["data"][:2] = [5, 5]
-    odd_hitlets[1]["length"] = 2
-    odd_hitlets[2]["length"] = 3
-    odd_hitlets[3]["data"][:3] = [-1, -2, 0]
-    odd_hitlets[3]["length"] = 3
-
-    for oh in odd_hitlets:
-        res = strax.get_fwxm(oh)
-        mes = (
-            f'get_fxhm returned {res} for {oh["data"][:oh["length"]]}!'
-            "However, the FWHM is not defined and the return should be nan!"
-        )
-        assert np.all(np.isnan(res)), mes
-
->>>>>>> 8aea645f
 
 # ------------------------
 # Entropy test
