--- conflicted
+++ resolved
@@ -463,7 +463,6 @@
     hitlet["length"][0] = len_data
 
     # Test 1.: Flat template and no data:
-<<<<<<< HEAD
     e1 = strax.conditional_entropy(hitlet, 'flat')[0]
 
     sum_data = np.sum(data)
@@ -475,10 +474,6 @@
             # failures that are actually harmless.
             return
 
-=======
-    e1 = strax.conditional_entropy(hitlet, "flat")[0]
-    if np.sum(data):
->>>>>>> c88daf8b
         d = data
         d = d / np.sum(d)
         m = d > 0
@@ -519,15 +514,9 @@
         e2 = _align_compute_entropy(d, template)
 
         e1 = strax.conditional_entropy(hitlet, template, square_data=True)[0]
-<<<<<<< HEAD
-        assert math.isclose(e1, e2, rel_tol=10**-3,
-                            abs_tol=10**-3), f"Test 3.: Entropy function: {e1}, entropy test: {e2}"
-
-=======
         assert math.isclose(
             e1, e2, rel_tol=10**-3, abs_tol=10**-3
         ), f"Test 3.: Entropy function: {e1}, entropy test: {e2}"
->>>>>>> c88daf8b
     else:
         assert np.isnan(e1), f"Hitlet entropy is {e1}, but expected np.nan"
 
