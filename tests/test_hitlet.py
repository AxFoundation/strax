--- conflicted
+++ resolved
@@ -39,12 +39,7 @@
         template = template / np.sum(template)
 
         e2 = - np.sum(d[m] * np.log(d[m] / template))
-
-<<<<<<< HEAD
-        assert math.isclose(e1, e2, rel_tol=10**-4), f"Test 1.: Entropy function: {e1}, entropy test: {e2}"
-=======
-        assert math.isclose(e1, e2, rel_tol=10**-4, abs_tol=10**-4), f"Test 1.: Entropy function: {e1}, entropy test: {e2}"
->>>>>>> 518db18b
+        assert math.isclose(e1, e2, rel_tol=10**-4, abs_tol=10**-4), f"Test 1.: Entropy function: {e1}, entropy test: {e2}
 
         # Test 2.: Arbitrary template:
         template = np.ones(size_template, dtype=np.float32)
